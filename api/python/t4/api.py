--- conflicted
+++ resolved
@@ -305,15 +305,9 @@
                     pkg_display_name = pkg_name
 
                 pkg = Package.browse(pkg_name, registry=registry, top_hash=pkg_hash)
-
-<<<<<<< HEAD
-                pkg = Package.browse(name, registry='local', top_hash=pkg_hash)
                 pkg_sizes.append(sum(pkg.map(lambda _, entry: entry.size)))
-=======
-                pkg_sizes.append(pkg.reduce(lambda tot, tup: tot + tup[1].size, default=0))
                 pkg_display_names.append(pkg_display_name)
                 pkg_ctimes.append(pkg_hash_path.stat().st_ctime)
->>>>>>> 23173b84
 
             for pkg_display_name, top_hash, ctime, size in zip(
                     pkg_display_names, pkg_hashes, pkg_ctimes, pkg_sizes
