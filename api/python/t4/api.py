--- conflicted
+++ resolved
@@ -102,7 +102,6 @@
     delete_object(bucket, path)
 
 
-<<<<<<< HEAD
 def delete_dir(target):
     """Delete a remote directory.
 
@@ -120,7 +119,8 @@
     results = list_objects(bucket, path)
     for result in results:
         delete('s3://' + bucket + '/' + result['Key'])
-=======
+
+        
 def _tophashes_with_packages(registry=None):
     """Return a dictionary of tophashes and their corresponding packages
 
@@ -198,7 +198,6 @@
 
     if not list(pkg_namespace_dir.iterdir()):
         pkg_namespace_dir.rmdir()
->>>>>>> 07ef1156
 
 
 def ls(target, recursive=False):
