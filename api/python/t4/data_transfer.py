--- conflicted
+++ resolved
@@ -1,9 +1,6 @@
-<<<<<<< HEAD
+from concurrent.futures import ThreadPoolExecutor
 from enum import Enum
-=======
-from concurrent.futures import ThreadPoolExecutor
 import hashlib
->>>>>>> 06d25212
 import json
 import pathlib
 from threading import Lock
