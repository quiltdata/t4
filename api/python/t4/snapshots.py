import copy
from enum import Enum
import hashlib
import json
import pathlib
import os

import boto3
import jsonlines

from .data_transfer import (download_bytes, download_file, list_objects,
                            list_object_versions, upload_bytes)
from .exceptions import PackageException
from .util import HeliumException, split_path

SNAPSHOT_PREFIX = ".quilt/snapshots"

s3_client = boto3.client('s3')

def _make_prefix(key):
    return "%s/" % key.rstrip('/')


def _snapshot_path(tophash, path):
    bucket, prefix = split_path(path)
    return f'{bucket}/{SNAPSHOT_PREFIX}/{tophash}/{prefix}'


def _lookup_snapshot_path(bucket, tophash):
    snapshot_files = list_objects(f'{bucket}/{SNAPSHOT_PREFIX}/{tophash}')

    if not snapshot_files:
        raise HeliumException(f"Snapshot {tophash} not found")
    elif len(snapshot_files) > 1:
        raise HeliumException(f"Ambiguous snapshot hash: {tophash}")
    else:
        snapshot_file_key = snapshot_files[0]['Key']
        return f'{bucket}/{snapshot_file_key}'


def _parse_snapshot_path(snapshot_file_key):
    parts = snapshot_file_key.split('/')
    uid = parts[2]
    path = "/".join(parts[3:])
    return uid, path


def read_snapshot_by_key(snapshot_file_key):
    if snapshot_file_key is None:
        snapshot_objs = {}
    else:
        snapshot_file, meta = download_bytes(snapshot_file_key)
        snapshot_objs = json.loads(snapshot_file.decode('utf8'))

    assert type(snapshot_objs) is dict
    return snapshot_objs


def read_latest_snapshot(path):
    """
    Find the most recent snapshot that contains the given path
    """
    bucket, prefix = split_path(path)
    snapshots = list_objects(f'{bucket}/{SNAPSHOT_PREFIX}/')
    snapshot_files = sorted(snapshots, key=lambda k: k['LastModified'], reverse=True)

    snapshot_file_key = None
    for snapshot in snapshot_files:
        key = snapshot['Key']
        uid, snap_path = _parse_snapshot_path(key)
        if _make_prefix(prefix).startswith(_make_prefix(snap_path)):
            snapshot_file_key = key
    full_key = f'{bucket}/{snapshot_file_key}' if snapshot_file_key else None
    snapshot = read_snapshot_by_key(full_key)
    uid, snapshot_path = _parse_snapshot_path(snapshot_file_key)
    snapshot.update(dict(path=snapshot_path))
    return snapshot


def read_snapshot_by_hash(bucket, snapshothash):
    snapshot_file_key = _lookup_snapshot_path(bucket, snapshothash)
    _, local_key = split_path(snapshot_file_key)
    uid, snapshot_path = _parse_snapshot_path(local_key)
    snapshot = read_snapshot_by_key(snapshot_file_key)
    snapshot.update(dict(path=snapshot_path))
    return snapshot


def get_snapshots(bucket, prefix):
    snapshot_files = list_objects(f'{bucket}/{SNAPSHOT_PREFIX}')

    snapshots_list = []
    for snapshot_rec in sorted(snapshot_files, key=lambda k: k['LastModified'], reverse=True):
        snapshot_file_key = snapshot_rec['Key']
        tophash, snapshotpath = _parse_snapshot_path(snapshot_file_key)

        if prefix is None or prefix.startswith(snapshotpath):
            snapshotbytes, _ = download_bytes(f'{bucket}/{snapshot_file_key}')
            snapshot = json.loads(snapshotbytes.decode('utf-8'))
            message = snapshot.get('message')
            timestamp = snapshot_rec['LastModified']
            snapshots_list.append(dict(hash=tophash, path=snapshotpath, message=message, timestamp=timestamp))

    return snapshots_list


def create_snapshot(path, message):
    snapshot = {}
    obj_versions, _ = list_object_versions(path)
    for obj in obj_versions:
        key = obj['Key']
        etag = obj['ETag']
        vid = obj['VersionId']
        latest = bool(obj['IsLatest'])

        # Only check current object versions
        # Ignore snapshot files
        if latest and not key.startswith(SNAPSHOT_PREFIX):
            # make sure we only see one "Latest"
            assert key not in snapshot
            snapshot[key] = dict(
                Key = key,
                ETag = etag,
                VersionId = vid
                )

    bytes = json.dumps(dict(contents=snapshot, message=message, path=path), default=str).encode('utf-8')
    tophash = hashlib.sha256()
    tophash.update(bytes)
    tophash = tophash.hexdigest()

    upload_bytes(bytes, _snapshot_path(tophash, path), meta={})
    return tophash


def download_file_from_snapshot(src, dst, snapshothash):
    bucket, key = split_path(src)
    snapshot_data = read_snapshot_by_hash(bucket, snapshothash)
    obj_rec = snapshot_data['contents'][key]
    return download_file(src, dst, version=obj_rec['VersionId'])


def download_bytes_from_snapshot(src, snapshothash):
    bucket, key = split_path(src)
    snapshot_data = read_snapshot_by_hash(bucket, snapshothash)
    obj_rec = snapshot_data['contents'][key]
    return download_bytes(src, version=obj_rec['VersionId'])

class PhysicalKeyType(Enum):
    LOCAL = 1
    S3 = 2

def hash_file(readable_file):
    """ Returns SHA256 hash of readable file-like object """
    buf = readable_file.read(4096)
    hasher = hashlib.sha256()
    while buf:
        hasher.update(buf)
        buf = readable_file.read(4096)

    return hasher.hexdigest()

def dereference_physical_key(physical_key):
    ty = physical_key['type']
    if ty == PhysicalKeyType.LOCAL.name:
        return open(physical_key['path'])

    raise NotImplementedError

def get_package_registry(path):
    """ Returns the package registry for a given path """
    if path.startswith('s3://'):
        bucket = path[5:].partition('/')[0]
        return "s3://{}/.quilt/packages/".format(bucket)
    else:
        raise NotImplementedError

class PackageEntry(object):
    """
    Represents an entry at a logical key inside a package.
    """
    __slots__ = ['physical_keys', 'size', 'hash', 'meta']
    def __init__(self, physical_keys, size, hash_obj, meta):
        """
        Creates an entry.

        Args:
            physical_keys is a nonempty list of objects of the form {
                schema_version: string
                type: string
                uri: string
            }
            size(number): size of object in bytes
            hash({'type': string, 'value': string}): hash object
                for example: {'type': 'SHA256', 'value': 'bb08a...'}
            meta(dict): metadata dictionary

        Returns:
            a PackageEntry
        """
        assert physical_keys
        self.physical_keys = physical_keys
        self.size = size
        self.hash = hash_obj
        self.meta = meta

    def as_dict(self):
        """
        Returns dict representation of entry.
        """
        ret = {
            'physical_keys': self.physical_keys,
            'size': self.size,
            'hash': self.hash,
            'meta': self.meta
        }
        return copy.deepcopy(ret)

    @staticmethod
    def from_local_path(path):
        with open(path, 'rb') as file_to_hash:
            hash_obj = {
                'type': 'SHA256',
                'value': hash_file(file_to_hash)
            }

        size = os.path.getsize(path)
        physical_keys = [{
            'type': PhysicalKeyType.LOCAL.name,
            'path': os.path.abspath(path)
        }]
        return PackageEntry(physical_keys, size, hash_obj, {})

class Package(object):
    """ In-memory representation of a package """

    def __init__(self, data=None, meta=None):
        """
        _data is of the form {logical_key: PackageEntry}
        """
        self._data = data or {}
        self._meta = meta or {}

    def _clone(self):
        """
        Returns clone of this package.
        """
        return Package(copy.deepcopy(self._data), copy.deepcopy(self._meta))

    def __contains__(self, logical_key):
        """
        Checks whether the package contains a specified logical_key.

        Returns:
            True or False
        """
        return logical_key in self._data

    @staticmethod
    def load(readable_file):
        """
        Loads a package from a readable file-like object.

        Args:
            readable_file: readable file-like object to deserialize package from

        Returns:
            a new package object

        Raises:
            file not found
            json decode error
            invalid package exception
        """
        data = {}
        reader = jsonlines.Reader(readable_file)
        meta = reader.read()
        for obj in reader:
            lk = obj.pop('logical_key')
            if lk in data:
                raise PackageException("Duplicate logical key while loading package")
            data[lk] = PackageEntry(
                obj['physical_keys'],
                obj['size'],
                obj['hash'],
                obj['meta']
            )

        return Package(data, meta)

    @staticmethod
    def create_package(path):
        """
        Takes a package of a provided path.

        Recursively enumerates every file in path, and returns a new
        package that contains all those files.

        Args:
            path(string): path to package

        Returns:
            A new Package of that path

        Raises:
            when path doesn't exist
        """
        # TODO: anything but local paths
        # TODO: deserialization metadata
        data = {}
        meta = {'version': '0.0.1'}
        src_path = pathlib.Path(path)
        files = src_path.rglob('*')
        for f in files:
            if not f.is_file():
                continue

<<<<<<< HEAD
            with open(f, 'rb') as file_to_hash:
                hash_obj = {
                    'type': 'SHA256',
                    'value': hash_file(file_to_hash)
                }

            size = os.path.getsize(f)
            physical_keys = [{
                'version': '0.0.1',
                'type': PhysicalKeyType.LOCAL.name,
                'path': os.path.abspath(f)
            }]
            entry = PackageEntry(physical_keys, size, hash_obj, {})
=======
            entry = PackageEntry.from_local_path(f)
>>>>>>> ae3af1b4
            logical_key = pathlib.Path(f).relative_to(src_path).as_posix()
            data[logical_key] = entry
        return Package(data, meta)

    def get(self, logical_key):
        """
        Gets object from local_key and returns it as an in-memory object.

        Args:
            logical_key(string): logical key of the object to get

        Returns:
            A deserialized object from the logical_key

        Raises:
            KeyError: when logical_key is not present in the package
            physical key failure
            hash verification fail
            when deserialization metadata is not present
        """
        entry = self._data[logical_key]
        physical_keys = entry.physical_keys
        if len(physical_keys) > 1:
            raise NotImplementedError
        physical_key = physical_keys[0] # TODO: support multiple physical keys
        # TODO: verify hash
        if 'target' in entry.meta:
            # TODO: dispatch on target to deserialize
            raise NotImplementedError

        raise NotImplementedError

    def get_files(self, logical_key, path):
        """
        Gets objects from logical_key inside the package and saves them to path.

        Args:
            logical_key: logical key inside package to get
            path: where to put the files

        Returns:
            None

        Raises:
            logical key not found
            physical key failure
            fail to create file
            fail to finish write
        """
        raise NotImplementedError

    def get_meta(self, logical_key):
        """
        Returns metadata for specified logical key.
        """
        entry = self._data[logical_key]
        return entry.meta

    def dump(self, writable_file):
        """
        Serializes this package to a writable file-like object.

        Args:
            writable_file: file-like object to write serialized package.

        Returns:
            None

        Raises:
            fail to create file
            fail to finish write
        """
        writer = jsonlines.Writer(writable_file)
        writable_meta = copy.deepcopy(self._meta)
        writable_meta.pop('top_hash', None)
        writer.write(writable_meta)
        for logical_key, entry in self._data.items():
            writer.write({'logical_key': logical_key, **entry.as_dict()})

    def set(self, logical_key, entry=None, meta=None):
        """
        Returns a new package with the object at logical_key set to entry.

        Args:
            logical_key(string): logical key to update
            entry(PackageEntry OR string): new entry to place at logical_key in the package
                if entry is a string, it is treated as a path to local disk and an entry
                is created based on the file at that path on your local disk
            meta(dict): metadata dict to attach to entry. If meta is provided, set just
                updates the meta attached to logical_key without changing anything
                else in the entry

        Returns:
            A new package
        """
        if entry is None and meta is None:
            raise PackageException('Must specify either entry or meta')

        if entry is None:
            return self._update_meta(logical_key, meta)

        pkg = self._clone()
        if isinstance(entry, str):
            entry = PackageEntry.from_local_path(entry)
            pkg._data[logical_key] = entry
        elif isinstance(entry, PackageEntry):
            pkg._data[logical_key] = entry
        else:
            raise NotImplementedError
        return pkg

    def _update_meta(self, logical_key, meta):
        pkg = self._clone()
        pkg._data[logical_key].meta = meta
        return pkg

    def delete(self, logical_key):
        """
        Returns a new package with logical_key removed.

        Returns:
            A new package

        Raises:
            KeyError: when logical_key is not present to be deleted
        """
        pkg = self._clone()
        pkg._data.pop(logical_key)
        return pkg

    def _top_hash(self):
        """
        Sets the top_hash in _meta

        Returns:
            None
        """
        top_hash = hashlib.sha256()
        hashable_meta = copy.deepcopy(self._meta)
        hashable_meta.pop('top_hash', None)
        top_meta = json.dumps(hashable_meta, sort_keys=True, separators=(',', ':'))
        top_hash.update(top_meta.encode('utf-8'))
        for logical_key, entry in sorted(list(self._data.items())):
            entry_dict = entry.as_dict()
            entry_dict['logical_key'] = logical_key
            entry_dict.pop('physical_keys', None)
            entry_dict_str = json.dumps(entry_dict, sort_keys=True, separators=(',', ':'))
            top_hash.update(entry_dict_str.encode('utf-8'))

        self._meta['top_hash'] = {
            'alg': 'v0',
            'value': top_hash.hexdigest()
        }

    def top_hash(self):
        """
        Returns the top hash of the package.

        Note that physical keys are not hashed because the package has
            the same semantics regardless of where the bytes come from.

        Returns:
            A string that represents the top hash of the package
        """
        if 'top_hash' not in self._meta:
            self._top_hash()
        return self._meta['top_hash']

    def materialize(self, path, name=None):
        """
        Copies objects to path, then creates a new package that points to those objects.

        Copies each object in this package to path according to logical key structure,
        then adds to the registry a serialized version of this package
        with physical_keys that point to the new copies.

        Args:
            path: where to copy the objects in the package
            name: optional name for package in registry
                    defaults to the textual hash of the package manifest

        Returns:
            A new package that points to the copied objects

        Raises:
            fail to get bytes
            fail to put bytes
            fail to put package to registry
        """
        raise NotImplementedError
        if name is None:
            raise NotImplementedError
        self.get_files(path)
        self.dump(get_package_registry(path) + name)<|MERGE_RESOLUTION|>--- conflicted
+++ resolved
@@ -315,23 +315,7 @@
             if not f.is_file():
                 continue
 
-<<<<<<< HEAD
-            with open(f, 'rb') as file_to_hash:
-                hash_obj = {
-                    'type': 'SHA256',
-                    'value': hash_file(file_to_hash)
-                }
-
-            size = os.path.getsize(f)
-            physical_keys = [{
-                'version': '0.0.1',
-                'type': PhysicalKeyType.LOCAL.name,
-                'path': os.path.abspath(f)
-            }]
-            entry = PackageEntry(physical_keys, size, hash_obj, {})
-=======
             entry = PackageEntry.from_local_path(f)
->>>>>>> ae3af1b4
             logical_key = pathlib.Path(f).relative_to(src_path).as_posix()
             data[logical_key] = entry
         return Package(data, meta)
