"""
bucket.py

Contains the Bucket class, which provides several useful functions
    over an s3 bucket.
"""
import json
import pathlib
from urllib.parse import urlparse

import requests

from .data_transfer import (copy_file, copy_object, delete_object, get_bytes,
                            get_size_and_meta, list_object_versions,
                            list_objects, put_bytes, select)
from .formats import FormatRegistry
from .search_util import search
from .util import QuiltException, find_bucket_config, fix_url, get_from_config, parse_s3_url


class Bucket(object):
    """Bucket interface for T4.
    """
    def __init__(self, bucket_uri):
        """
        Creates a Bucket object.

        Args:
            bucket_uri(str): URI of bucket to target. Must start with 's3://'

        Returns:
            A new Bucket
        """
        parsed = urlparse(bucket_uri)
        bucket, path, version_id = parse_s3_url(parsed)
        if path or version_id:
            raise QuiltException("Bucket URI shouldn't contain a path or a version ID")

        self._uri = 's3://{}/'.format(bucket)
        self._bucket = bucket
        self._search_endpoint = None
        self._region = None

    def config(self, config_url=None):
        """
        Updates this bucket's search endpoint based on a federation config.
        """
        if not config_url:
            navigator_url = get_from_config('navigator_url')
            if not navigator_url:
                raise QuiltException("Must set `t4.config(navigator_url)`, where `navigator_url` is the URL "
                                     "of your catalog homepage.")

            navigator_url.rstrip('/') # remove trailing / if present
            config_url = navigator_url + '/config.json'

        bucket_config = find_bucket_config(self._bucket, config_url)
        if 'searchEndpoint' in bucket_config:
            self._search_endpoint = bucket_config['searchEndpoint']
        elif 'search_endpoint' in bucket_config:
            # old format
            self._search_endpoint = bucket_config['search_endpoint']
        self._region = bucket_config.get('region')

    def search(self, query, limit=10):
        """
        Execute a search against the configured search endpoint.

        Args:
            query (str): query string to search
            limit (number): maximum number of results to return. Defaults to 10

        Query Syntax:
            By default, a normal plaintext search will be executed over the query string.
            You can use field-match syntax to filter on exact matches for fields in
                your metadata.
            The syntax for field match is `user_meta.$field_name:"exact_match"`.

        Returns:
            either the request object (in case of an error) or
            a list of objects with the following structure:
            ```
            [{
                "key": <key of the object>,
                "version_id": <version_id of object version>,
                "operation": <"Create" or "Delete">,
                "meta": <metadata attached to object>,
                "size": <size of object in bytes>,
                "text": <indexed text of object>,
                "source": <source document for object (what is actually stored in ElasticSeach)>,
                "time": <timestamp for operation>,
            }...]
            ```
        """
        if not self._search_endpoint:
            self.config()
        if self._region:
            return search(
                query, self._search_endpoint, limit=limit, aws_region=self._region)
        return search(query, self._search_endpoint, limit=limit)

    def deserialize(self, key):
        """
        Deserializes object at key from bucket.

        Args:
            key(str): key in bucket to get

        Returns:
            Deserialized object.

        Raises:
            KeyError: if key does not exist
            QuiltException: if deserialization fails in a known way
            * if a deserializer raises an unexpected error
        """
        data, meta = get_bytes(self._uri + key)
        return FormatRegistry.deserialize(data, meta, pathlib.PurePosixPath(key).suffix)

    def __call__(self, key):
        """Deserializes object at key from bucket. Syntactic sugar for `bucket.deserialize(key)`.

        Args:
            key: Key of object to deserialize.
        """
        return self.deserialize(key)

    def put(self, key, obj, user_meta={}):
        """
        Stores `obj` at key in bucket, optionally with user-provided metadata.

        Args:
            key(str): key in bucket to put object to
            obj(serializable): serializable object to store at key
            user_meta(dict): optional user-provided metadata to store
        """
        dest = self._uri + key
<<<<<<< HEAD
        ext = pathlib.PurePosixPath(key).suffix
        all_meta = dict(user_meta=meta or {})
        data, format_meta = FormatRegistry.serialize(obj, all_meta, ext)
=======
        all_meta = dict(user_meta=user_meta)
        data, format_meta = FormatRegistry.serialize(obj, all_meta)
>>>>>>> f057acae
        all_meta.update(format_meta)
        put_bytes(data, dest, all_meta)

    def put_file(self, key, path, user_meta={}):
        """
        Stores file at path to key in bucket.

        Args:
            key(str): key in bucket to store file at
            path(str): string representing local path to file
        Optional args:
            user_meta(dict): T4 metadata to attach to file
                Must be less than 2KiB serialized

        Returns:
            None

        Raises:
            * if no file exists at path
            * if copy fails
        """
        dest = self._uri + key
        meta = {
            'user_meta': user_meta
        }
        copy_file(fix_url(path), dest, meta)

    def put_dir(self, key, directory):
        """
        Stores all files in the `directory` under the prefix `key`.

        Args:
            key(str): prefix to store files under in bucket
            directory(str): path to local directory to grab files from

        Returns:
            None

        Raises:
            * if directory isn't a valid local directory
            * if writing to bucket fails
        """
        # Ensure key ends in '/'.
        if key and key[-1] != '/':
            key += '/'

        src_path = pathlib.Path(directory)
        if not src_path.is_dir():
            raise QuiltException("Provided directory does not exist")

        source_dir = src_path.resolve().as_uri() + '/'
        s3_uri_prefix = self._uri + key
        copy_file(source_dir, s3_uri_prefix)

    def keys(self):
        """
        Lists all keys in the bucket.

        Returns:
            List of strings
        """
        return [x.get('Key') for x in list_objects(self._bucket, '')]

    def delete(self, key):
        """
        Deletes a key from the bucket.

        Args:
            key(str): key to delete

        Returns:
            None

        Raises:
            * if delete fails
        """
        if not key:
            raise QuiltException("Must specify the key to delete")

        if key[-1] == '/':
            raise QuiltException("Must use delete_dir to delete directories")

        delete_object(self._bucket, key)

    def delete_dir(self, path):
        """Delete a directory and all of its contents from the bucket.

        Parameters:
                path (str): path to the directory to delete
        """
        results = list_objects(self._bucket, path)
        for result in results:
            self.delete(result['Key'])

    def ls(self, path=None, recursive=False):
        """List data from the specified path.

        Parameters:
            path (str): bucket path to list
            recursive (bool): show subdirectories and their contents as well

        Returns:
            ``list``: Return value structure has not yet been permanently decided
            Currently, it's a ``tuple`` of ``list`` objects, containing the
            following: (directory info, file/object info, delete markers).
        """
        if path and not path.endswith('/'):
            path += '/'
        elif not path:
            path = ""  # enumerate top-of-bucket

        results = list_object_versions(self._bucket, path, recursive=recursive)
        return results

    def fetch(self, key, path):
        """
        Fetches file (or files) at `key` to `path`.

        If `key` ends in '/', then all files with the prefix `key` will match and
        will be stored in a directory at `path`.

        Otherwise, only one file will be fetched and it will be stored at `path`.

        Args:
            key(str): key in bucket to fetch
            path(str): path in local filesystem to store file or files fetched

        Returns:
            None

        Raises:
            * if path doesn't exist
            * if download fails
        """
        source_uri = self._uri + key
        dest_uri = fix_url(path)
        copy_file(source_uri, dest_uri)

    def get_meta(self, key):
        """
        Gets the metadata associated with a `key` in the bucket.

        Args:
            key(str): key in bucket to get meta for

        Returns:
            dict of meta

        Raises:
            * if download fails
        """
        src_uri = self._uri + key
        return get_size_and_meta(src_uri)[1]

    def set_meta(self, key, meta):
        """
        Sets user metadata on a `key` in the bucket.

        Args:
            key(str): key in bucket to set meta for
            meta(dict): value to set user metadata to

        Returns:
            None

        Raises:
            * if put to bucket fails
        """
        existing_meta = self.get_meta(key)
        existing_meta['user_meta'] = meta
        copy_object(self._bucket, key, self._bucket, key, existing_meta)

    def select(self, key, query, raw=False):
        """
        Selects data from an S3 object.

        Args:
            key(str): key to query in bucket
            query(str): query to execute (SQL by default)
            query_type(str): other query type accepted by S3 service
            raw(bool): return the raw (but parsed) response

        Returns:
            pandas.DataFrame: results of query
        """
        meta = self.get_meta(key)
        uri = self._uri + key
        return select(uri, query, meta=meta, raw=raw)<|MERGE_RESOLUTION|>--- conflicted
+++ resolved
@@ -135,15 +135,12 @@
             user_meta(dict): optional user-provided metadata to store
         """
         dest = self._uri + key
-<<<<<<< HEAD
+        all_meta = dict(user_meta=dict(user_meta))
         ext = pathlib.PurePosixPath(key).suffix
-        all_meta = dict(user_meta=meta or {})
+
         data, format_meta = FormatRegistry.serialize(obj, all_meta, ext)
-=======
-        all_meta = dict(user_meta=user_meta)
-        data, format_meta = FormatRegistry.serialize(obj, all_meta)
->>>>>>> f057acae
         all_meta.update(format_meta)
+
         put_bytes(data, dest, all_meta)
 
     def put_file(self, key, path, user_meta={}):
@@ -166,7 +163,7 @@
         """
         dest = self._uri + key
         meta = {
-            'user_meta': user_meta
+            'user_meta': dict(user_meta),
         }
         copy_file(fix_url(path), dest, meta)
 
