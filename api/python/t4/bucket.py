--- conflicted
+++ resolved
@@ -2,13 +2,8 @@
 from urllib.parse import urlparse
 
 from .data_transfer import (TargetType, copy_file, copy_object, delete_object,
-<<<<<<< HEAD
-                            deserialize_obj, get_bytes, get_meta,
+                            deserialize_obj, get_bytes, get_size_and_meta,
                             list_objects, put_bytes, select, serialize_obj)
-=======
-                            deserialize_obj, get_bytes, get_size_and_meta,
-                            list_objects, put_bytes, serialize_obj)
->>>>>>> 82e46e4e
 from .util import QuiltException, fix_url, parse_s3_url
 
 
