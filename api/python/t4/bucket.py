--- conflicted
+++ resolved
@@ -166,13 +166,8 @@
         """
         user_meta = meta or {}
         dest = self._uri + key
-<<<<<<< HEAD
-        meta = {
+        all_meta = {
             'user_meta': user_meta,
-=======
-        all_meta = {
-            'user_meta': user_meta
->>>>>>> a4b30c7a
         }
         copy_file(fix_url(path), dest, all_meta)
 
