"""
bucket.py

Contains the Bucket class, which provides several useful functions
    over an s3 bucket.
"""
import json
import pathlib
from urllib.parse import urlparse

import requests

from .data_transfer import (TargetType, copy_file, copy_object, delete_object,
                            deserialize_obj, get_bytes, get_size_and_meta,
<<<<<<< HEAD
                            list_objects, put_bytes, select, serialize_obj)
from .util import QuiltException, fix_url, parse_s3_url

=======
                            list_objects, put_bytes, serialize_obj)
from .search_util import search
from .util import QuiltException, fix_url, parse_s3_url

CONFIG_URL = "https://t4.quiltdata.com/config.json"
>>>>>>> 8846a09d

class Bucket(object):
    """
    Implements Bucket interface for T4.
    """
    def __init__(self, bucket_uri):
        """
        Creates a Bucket object.

        Args:
            bucket_uri(str): URI of bucket to target. Must start with 's3://'

        Returns:
            a new Bucket
        """
        parsed = urlparse(bucket_uri)
        bucket, path, version_id = parse_s3_url(parsed)
        if path or version_id:
            raise QuiltException("Bucket URI shouldn't contain a path or a version ID")

        self._uri = 's3://{}/'.format(bucket)
        self._bucket = bucket
        self._search_endpoint = None

    def config(self, config_url=CONFIG_URL, quiet=False):
        """
        Updates this bucket's search endpoint based on a federation config.
        """
        response = requests.get(config_url)
        if not response.ok:
            # just don't do anything
            if not quiet:
                raise QuiltException("Failed to retrieve bucket search "
                                     "config at config_url")
            return
        configs = json.loads(response.text).get('configs', None)
        if not configs:
            if not quiet:
                raise QuiltException("Config at config_url malformed")
            return
        if self._bucket in configs:
            self._search_endpoint = configs[self._bucket]['search_endpoint']
        elif not quiet:
            raise QuiltException("Config info not found for this bucket")

    def search(self, query):
        """
        Execute a search against the configured search endpoint.

        query: query string to search

        Returns either the request object (in case of an error) or
                a list of objects with the following keys:
            key: key of the object
            version_id: version_id of object version
            operation: Create or Delete
            meta: metadata attached to object
            size: size of object in bytes
            text: indexed text of object
            source: source document for object (what is actually stored in ElasticSeach)
            time: timestamp for operation

        """
        if not self._search_endpoint:
            self.config()
        return search(query, self._search_endpoint)

    def deserialize(self, key):
        """
        Deserializes object at key from bucket.

        Args:
            key(str): key in bucket to get

        Returns:
            deserialized object

        Raises:
            KeyError if key does not exist
            if deserialization fails
        """
        data, meta = get_bytes(self._uri + key)
        target = meta.get('target', None)
        if not target:
            raise QuiltException("No deserialization metadata, cannot deserialize object")

        target = TargetType(target)
        return deserialize_obj(data, target)

    def __call__(self, key):
        """
        Shorthand for deserialize(key)
        """
        return self.deserialize(key)

    def put(self, key, obj, meta=None):
        """
        Stores obj at key in bucket, optionally with user-provided metadata.

        Args:
            key(str): key in bucket to put object to
            obj(serializable): serializable object to store at key
            meta(dict): optional user-provided metadata to store
        """
        dest = self._uri + key
        meta = meta or {}
        data, target = serialize_obj(obj)
        all_meta = dict(
            target=target.value,
            user_meta=meta
        )
        put_bytes(data, dest, all_meta)

    def put_file(self, key, path):
        """
        Stores file at path to key in bucket.

        Args:
            key(str): key in bucket to store file at
            path(str): string representing local path to file

        Returns:
            None

        Raises:
            if no file exists at path
            if copy fails
        """
        dest = self._uri + key
        copy_file(fix_url(path), dest)

    def put_dir(self, key, directory):
        """
        Stores all files under directory under the prefix key.

        Args:
            key(str): prefix to store files under in bucket
            directory(str): path to local directory to grab files from

        Returns:
            None

        Raises:
            if directory isn't a valid local directory
            if writing to bucket fails
        """
        # Ensure key ends in '/'.
        if key[-1] != '/':
            key = key + '/'

        src_path = pathlib.Path(directory)
        if not src_path.is_dir():
            raise QuiltException("Provided directory does not exist")

        source_dir = src_path.resolve().as_uri()
        s3_uri_prefix = self._uri + key
        copy_file(source_dir, s3_uri_prefix)

    def keys(self):
        """
        Lists all keys in the bucket.

        Returns:
            list of strings
        """
        return [x.get('Key') for x in list_objects(self._bucket, '')]

    def delete(self, key):
        """
        Deletes a key from the bucket.

        Args:
            key(str): key to delete

        Returns:
            None

        Raises:
            if delete fails
        """
        delete_object(self._bucket, key)

    def fetch(self, key, path):
        """
        Fetches file (or files) at key to path.

        If key ends in '/', then all files with the prefix key will match and will
            be stored in a directory at path.
        Otherwise, only one file will be fetched and it will be stored at path.

        Args:
            key(str): key in bucket to fetch
            path(str): path in local filesystem to store file or files fetched

        Returns:
            None

        Raises:
            if path doesn't exist
            if download fails
        """
        source_uri = self._uri + key
        dest_uri = fix_url(path)
        copy_file(source_uri, dest_uri)

    def get_meta(self, key):
        """
        Gets the metadata associated with a key in bucket.

        Args:
            key(str): key in bucket to get meta for

        Returns:
            dict of meta

        Raises:
            if download fails
        """
        src_uri = self._uri + key
        return get_size_and_meta(src_uri)[1]

    def set_meta(self, key, meta):
        """
        Sets user metadata on key in bucket.

        Args:
            key(str): key in bucket to set meta for
            meta(dict): value to set user metadata to

        Returns:
            None

        Raises:
            if put to bucket fails
        """
        existing_meta = self.get_meta(key)
        existing_meta['user_meta'] = meta
        copy_object(self._bucket, key, self._bucket, key, existing_meta)

    def select(self, key, query, raw=False):
        """
        Selects data from an S3 object.

        Args:
            key(str): key to query in bucket
            query(str): query to execute (SQL by default)
            query_type(str): other query type accepted by S3 service
            raw(bool): return the raw (but parsed) response
        Returns:
            pandas.DataFrame with results of query
        """
        meta = self.get_meta(key)
        uri = self._uri + key
        return select(uri, query, meta=meta, alt_s3_client=None, raw=raw)<|MERGE_RESOLUTION|>--- conflicted
+++ resolved
@@ -12,17 +12,13 @@
 
 from .data_transfer import (TargetType, copy_file, copy_object, delete_object,
                             deserialize_obj, get_bytes, get_size_and_meta,
-<<<<<<< HEAD
                             list_objects, put_bytes, select, serialize_obj)
-from .util import QuiltException, fix_url, parse_s3_url
-
-=======
-                            list_objects, put_bytes, serialize_obj)
 from .search_util import search
 from .util import QuiltException, fix_url, parse_s3_url
 
+
 CONFIG_URL = "https://t4.quiltdata.com/config.json"
->>>>>>> 8846a09d
+
 
 class Bucket(object):
     """
