import copy
from concurrent import futures
import hashlib
import io
import json
import pathlib
import os
import re

import time

from urllib.parse import quote, urlparse

import jsonlines
from six import string_types, binary_type

from .data_transfer import copy_file, deserialize_obj, get_bytes, put_bytes, TargetType

from .exceptions import PackageException
from .util import QuiltException, BASE_PATH, fix_url, PACKAGE_NAME_FORMAT, parse_file_url, \
    parse_s3_url


def hash_file(readable_file):
    """ Returns SHA256 hash of readable file-like object """
    buf = readable_file.read(4096)
    hasher = hashlib.sha256()
    while buf:
        hasher.update(buf)
        buf = readable_file.read(4096)

    return hasher.hexdigest()

def _to_singleton(physical_keys):
    """
    Ensure that there is a single physical key, throw otherwise.
    Temporary utility method to avoid repeated, identical checks.

    Args:
        pkeys (list): list of physical keys
    Returns:
        A physical key

    Throws:
        NotImplementedError

    TODO:
        support multiple physical keys
    """
    if len(physical_keys) > 1:
        raise NotImplementedError("Multiple physical keys not supported")

    return physical_keys[0]

def get_package_registry(path=None):
    """ Returns the package registry root for a given path """
    if path is None:
        path = BASE_PATH.as_uri()
    return path.rstrip('/') + '/.quilt'


class PackageEntry(object):
    """
    Represents an entry at a logical key inside a package.
    """
    __slots__ = ['physical_keys', 'size', 'hash', 'meta']
    def __init__(self, physical_keys, size, hash_obj, meta):
        """
        Creates an entry.

        Args:
            physical_keys is a nonempty list of URIs (either s3:// or file://)
            size(number): size of object in bytes
            hash({'type': string, 'value': string}): hash object
                for example: {'type': 'SHA256', 'value': 'bb08a...'}
            meta(dict): metadata dictionary

        Returns:
            a PackageEntry
        """
        self.physical_keys = [fix_url(x) for x in physical_keys]
        self.size = size
        self.hash = hash_obj
        self.meta = meta

    def __eq__(self, other):
        return (
            # Don't check physical keys.
            self.size == other.size
            and self.hash == other.hash
            and self.meta == other.meta
        )

    def as_dict(self):
        """
        Returns dict representation of entry.
        """
        ret = {
            'physical_keys': self.physical_keys,
            'size': self.size,
            'hash': self.hash,
            'meta': self.meta
        }
        return copy.deepcopy(ret)

    @classmethod
    def from_local_path(cls, path):
        return cls([], None, None, {})._set_path(path)

    def _clone(self):
        """
        Returns clone of this PackageEntry.
        """
        return self.__class__(copy.deepcopy(self.physical_keys), self.size, \
                              copy.deepcopy(self.hash), copy.deepcopy(self.meta))

    def set_user_meta(self, meta):
        """
        Sets the user_meta for this PackageEntry.
        """
        self.meta['user_meta'] = meta

    def get_user_meta(self):
        """
        Returns the user metadata from this PackageEntry.
        """
        return self.meta.get('user_meta')

    def get_meta(self):
        """
        Returns the metadata from this PackageEntry.
        """
        return self.meta

    def _verify_hash(self, read_bytes):
        """
        Verifies hash of bytes
        """
        if self.hash.get('type') != 'SHA256':
            raise NotImplementedError
        digest = hashlib.sha256(read_bytes).hexdigest()
        if digest != self.hash.get('value'):
            raise QuiltException("Hash validation failed")

    def _set_path(self, path, meta=None):
        """
        Sets the path for this PackageEntry.
        """
        with open(path, 'rb') as file_to_hash:
            hash_obj = {
                'type': 'SHA256',
                'value': hash_file(file_to_hash)
            }

        self.size = os.path.getsize(path)
        self.physical_keys = [pathlib.Path(path).resolve().as_uri()]
        self.hash = hash_obj
        if meta is not None:
            self.set_user_meta(meta)
        return self

    def set(self, path=None, meta=None):
        """
        Returns self with the physical key set to path.

        Args:
            logical_key(string): logical key to update
            path(string): new path to place at logical_key in the package
                Currently only supports a path on local disk
            meta(dict): metadata dict to attach to entry. If meta is provided, set just
                updates the meta attached to logical_key without changing anything
                else in the entry

        Returns:
            self
        """
        if path is not None:
            self._set_path(path, meta)
        elif meta is not None:
            self.set_user_meta(meta)
        else:
            raise PackageException('Must specify either path or meta')

    def get(self):
        """
        Returns the physical key of this PackageEntry.
        """
        return _to_singleton(self.physical_keys)

    def deserialize(self):
        """
        Returns the object this entry corresponds to.

        Returns:
            The deserialized object from the logical_key

        Raises:
            physical key failure
            hash verification fail
            when deserialization metadata is not present
        """
        target_str = self.meta.get('target')
        if target_str is None:
            raise QuiltException("No serialization metadata")

        try:
            target = TargetType(target_str)
        except ValueError:
            raise QuiltException("Unknown serialization target: %r" % target_str)

        physical_key = _to_singleton(self.physical_keys)
        data, _ = get_bytes(physical_key)
        self._verify_hash(data)

        return deserialize_obj(data, target)

    def fetch(self, dest):
        """
        Gets objects from entry and saves them to dest.

        Args:
            dest: where to put the files

        Returns:
            None
        """
        physical_key = _to_singleton(self.physical_keys)
        dest = fix_url(dest)
        copy_file(physical_key, dest, self.meta)

    def __call__(self):
        """
        Shorthand for self.deserialize()
        """
        return self.deserialize()


class Package(object):
    """ In-memory representation of a package """

    def __init__(self, data=None, meta=None):
        self._data = {} if data is None else data
        self._meta = {'version': 'v0'} if meta is None else meta


    @classmethod
    def validate_package_name(cls, name):
        """ Verify that a package name is two alphanumerics strings separated by a slash."""
        if not re.match(PACKAGE_NAME_FORMAT, name):
            raise QuiltException("Invalid package name, must contain exactly one /.")

    @classmethod
    def install(cls, name, registry, pkg_hash=None, dest=None, dest_registry=None):
        """
        Installs a named package to the local registry and downloads its files.

        Args:
            name(str): Name of package to install.
            registry(str): Registry where package is located.
            pkg_hash(str): Hash of package to install. Defaults to latest.
            dest(str): Local path to download files to.
            dest_registry(str): Registry to install package to. Defaults to local registry.

        Returns:
            A new Package that points to files on your local machine.
        """
        if dest_registry is None:
            dest_registry = BASE_PATH

        pkg = cls.browse(name=name, registry=registry, pkg_hash=pkg_hash)
        if dest:
            return pkg.push(name=name, dest=dest, dest_registry=dest_registry)
        else:
            raise NotImplementedError

    @classmethod
    def browse(cls, name=None, registry=None, pkg_hash=None):
        """
        Load a package into memory from a registry without making a local copy of
        the manifest.

        Args:
            name(string): name of package to load
            registry(string): location of registry to load package from
            pkg_hash(string): top hash of package version to load
        """
        registry_prefix = get_package_registry(fix_url(registry) if registry else None)

        if pkg_hash is not None:
            # If hash is specified, name doesn't matter.
            pkg_path = '{}/packages/{}'.format(registry_prefix, pkg_hash)
            return cls._from_path(pkg_path)
        else:
            cls.validate_package_name(name)

        pkg_path = '{}/named_packages/{}/latest'.format(registry_prefix, quote(name))
        latest_bytes, _ = get_bytes(pkg_path)
        latest_hash = latest_bytes.decode('utf-8')

        latest_hash = latest_hash.strip()
        latest_path = '{}/packages/{}'.format(registry_prefix, quote(latest_hash))
        return cls._from_path(latest_path)


    @classmethod
    def _from_path(cls, uri):
        """ Takes a URI and returns a package loaded from that URI """
        src_url = urlparse(uri)
        if src_url.scheme == 'file':
            with open(parse_file_url(src_url)) as open_file:
                pkg = cls.load(open_file)
        elif src_url.scheme == 's3':
            body, _ = get_bytes(uri)
            pkg = cls.load(io.BytesIO(body))
        else:
            raise NotImplementedError
        return pkg


    def _clone(self):
        """
        Returns clone of this package.
        """
        return self.__class__(copy.deepcopy(self._data), copy.deepcopy(self._meta))

    def __contains__(self, logical_key):
        """
        Checks whether the package contains a specified logical_key.

        Returns:
            True or False
        """
        return logical_key in self._data

    def __getitem__(self, prefix):
        """
        Filters the package based on prefix, and returns either a new Package
            or a PackageEntry.

        Args:
            prefix(str): prefix to filter on

        Returns:
            PackageEntry if prefix matches a logical_key exactly
            otherwise Package
        """
        if not isinstance(prefix, string_types):
            raise TypeError("Invalid prefix: %r" % prefix)

        if prefix in self._data:
            return self._data[prefix]
        result = Package()
        slash_prefix = prefix.rstrip('/') + '/' # ensure it ends with exactly one /
        for key, entry in self._data.items():
            if key.startswith(slash_prefix):
                new_key = key[len(slash_prefix):]
                result.set(new_key, entry)

        if not result._data:
            raise KeyError("Package Slice not found.")

        return result

    def fetch(self, dest):
        """
        Copy all descendants to dest. Descendants are written under their logical
        names _relative_ to self. So if p[a] has two children, p[a][b] and p[a][c],
        then p[a].fetch("mydir") will produce the following:
            mydir/
                b
                c

        Args:
            dest: where to put the files (locally)

        Returns:
            None
        """
        # TODO: do this with improved parallelism? connections etc. could be reused
        nice_dest = fix_url(dest).rstrip('/')
        for key, entry in self._data.items():
            entry.fetch('{}/{}'.format(nice_dest, key))

    def keys(self):
        """
        Returns list of logical_keys in the package.
        """
        return list(self._data.keys())

    def __iter__(self):
        return iter(self._data)

    def __len__(self):
        return len(self._data)

    @classmethod
    def load(cls, readable_file):
        """
        Loads a package from a readable file-like object.

        Args:
            readable_file: readable file-like object to deserialize package from

        Returns:
            a new Package object

        Raises:
            file not found
            json decode error
            invalid package exception
        """
        data = {}
        reader = jsonlines.Reader(readable_file)
        meta = reader.read()
        # Pop the top hash -- it should only be calculated dynamically
        meta.pop('top_hash', None)
        for obj in reader:
            lk = obj.pop('logical_key')
            if lk in data:
                raise PackageException("Duplicate logical key while loading package")
            data[lk] = PackageEntry(
                obj['physical_keys'],
                obj['size'],
                obj['hash'],
                obj['meta']
            )

        return cls(data, meta)

    def set_dir(self, lkey, path):
        """
        Adds all files from path to the package.

        Recursively enumerates every file in path, and adds them to
            the package according to their relative location to path.

        Args:
            lkey(string): prefix to add to every logical key,
                use '/' for the root of the package.
            path(string): path to scan for files to add to package.

        Returns:
            self

        Raises:
            when path doesn't exist
        """
        lkey = quote(lkey).strip("/") + "/"

        if lkey == '/':
            # Prevent created logical keys from starting with '/'
            lkey = ''

        # TODO: deserialization metadata
        url = urlparse(fix_url(path).strip('/'))
        if url.scheme == 'file':
            src_path = pathlib.Path(parse_file_url(url))
            if not src_path.is_dir():
                raise PackageException("The specified directory doesn't exist")
            files = src_path.rglob('*')
            for f in files:
                if not f.is_file():
                    continue
                entry = PackageEntry.from_local_path(f)
                logical_key = lkey + f.relative_to(src_path).as_posix()
                # TODO: Warn if overwritting a logical key?
                self.set(logical_key, entry)
        else:
            raise NotImplementedError

        return self

    def get(self, logical_key):
        """
        Gets object from local_key and returns it as an in-memory object.

        Args:
            logical_key(string): logical key of the object to get

        Returns:
            A tuple containing the deserialized object from the logical_key and its metadata

        Raises:
            KeyError: when logical_key is not present in the package
            physical key failure
            hash verification fail
            when deserialization metadata is not present
        """
        entry = self._data[logical_key]

        return entry.get()

    def _copy(self, logical_key, dest):
        """
        Gets objects from logical_key inside the package and saves them to dest.

        Args:
            logical_key: logical key inside package to get
            dest: where to put the files

        Returns:
            None

        Raises:
            logical key not found
            physical key failure
            fail to create file
            fail to finish write
        """
        entry = self._data[logical_key]
        physical_key = _to_singleton(entry.physical_keys)
        dest = fix_url(dest)
        copy_file(physical_key, dest, entry.meta)

    def get_meta(self, logical_key):
        """
        Returns metadata for specified logical key.
        """
        entry = self._data[logical_key]
        return entry.meta

    def build(self, name=None, registry=None):
        """
        Serializes this package to a registry.

        Args:
            name: optional name for package
            registry: registry to build to
                    defaults to local registry

        Returns:
            the top hash as a string
        """
        registry_prefix = get_package_registry(fix_url(registry) if registry else None)

        hash_string = self.top_hash()
        manifest = io.BytesIO()
        self.dump(manifest)
        put_bytes(
            manifest.getvalue(),
            registry_prefix + '/packages/' + hash_string
        )

        if name:
            # Sanitize name.
            self.validate_package_name(name)
            name = quote(name)

            named_path = registry_prefix + '/named_packages/' + quote(name) + '/'
            # todo: use a float to string formater instead of double casting
            hash_bytes = self.top_hash().encode('utf-8')
            timestamp_path = named_path + str(int(time.time()))
            latest_path = named_path + "latest"
            put_bytes(hash_bytes, timestamp_path)
            put_bytes(hash_bytes, latest_path)

        return hash_string

    def dump(self, writable_file):
        """
        Serializes this package to a writable file-like object.

        Args:
            writable_file: file-like object to write serialized package.

        Returns:
            None

        Raises:
            fail to create file
            fail to finish write
        """
        self.top_hash() # Assure top hash is calculated.
        writer = jsonlines.Writer(writable_file)
        top_level_meta = self._meta
        top_level_meta['top_hash'] = {
            'alg': 'v0',
            'value': self.top_hash()
        }
        writer.write(top_level_meta)
        for logical_key, entry in self._data.items():
            writer.write({'logical_key': logical_key, **entry.as_dict()})

    def update(self, new_keys_dict, meta=None, prefix=None):
        """
        Updates the package with the keys and values in new_keys_dict.

        If a metadata dict is provided, it is attached to and overwrites
        metadata for all entries in new_keys_dict.

        Args:
            new_dict(dict): dict of logical keys to update.
            meta(dict): metadata dict to attach to every input entry.
            prefix(string): a prefix string to prepend to every logical key.

        Returns:
            self

        """
        prefix = "" if not prefix else quote(prefix).strip("/") + "/"
        for logical_key, entry in new_keys_dict.items():
            self.set(prefix + logical_key, entry, meta)
        return self

    def set(self, logical_key, entry=None, meta=None):
        """
        Returns self with the object at logical_key set to entry.

        Args:
            logical_key(string): logical key to update
            entry(PackageEntry OR string): new entry to place at logical_key in the package
                if entry is a string, it is treated as a path to local disk and an entry
                is created based on the file at that path on your local disk
            meta(dict): metadata dict to attach to entry. If meta is provided, set just
                updates the meta attached to logical_key without changing anything
                else in the entry

        Returns:
            self
        """
        if entry is None and meta is None:
            raise PackageException('Must specify either entry or meta')

        if entry is None:
            return self._update_meta(logical_key, meta)

        if isinstance(entry, (string_types, binary_type, getattr(os, 'PathLike'))):
            entry = PackageEntry.from_local_path(entry)
            if meta is not None:
                entry.meta = meta
            self._data[logical_key] = entry
        elif isinstance(entry, PackageEntry):
            if meta is not None:
                raise PackageException("Must specify metadata in the entry")
            self._data[logical_key] = entry
        else:
            raise NotImplementedError("Needs to be of type str")

        return self

    def _update_meta(self, logical_key, meta):
        self._data[logical_key].meta = meta
        return self

    def delete(self, logical_key):
        """
        Returns the package with logical_key removed.

        Returns:
            self

        Raises:
            KeyError: when logical_key is not present to be deleted
        """
        self._data.pop(logical_key)
        return self

    def top_hash(self):
        """
        Returns the top hash of the package.

        Note that physical keys are not hashed because the package has
            the same semantics regardless of where the bytes come from.

        Returns:
            A string that represents the top hash of the package
        """
        top_hash = hashlib.sha256()
        hashable_meta = copy.deepcopy(self._meta)
        hashable_meta.pop('top_hash', None)
        top_meta = json.dumps(hashable_meta, sort_keys=True, separators=(',', ':'))
        top_hash.update(top_meta.encode('utf-8'))
        for logical_key, entry in sorted(list(self._data.items())):
            entry_dict = entry.as_dict()
            entry_dict['logical_key'] = logical_key
            entry_dict.pop('physical_keys', None)
            entry_dict_str = json.dumps(entry_dict, sort_keys=True, separators=(',', ':'))
            top_hash.update(entry_dict_str.encode('utf-8'))

        return top_hash.hexdigest()

    def push(self, name, dest, registry=None):
        """
        Copies objects to path, then creates a new package that points to those objects.
        Copies each object in this package to path according to logical key structure,
        then adds to the registry a serialized version of this package
        with physical_keys that point to the new copies.
        Args:
            name: name for package in registry
            dest: where to copy the objects in the package
            registry: registry where to create the new package
        Returns:
            A new package that points to the copied objects
        """
        self.validate_package_name(name)

        if registry is None:
            registry = dest

        dest_url = fix_url(dest).rstrip('/') + '/' + quote(name)
        if dest_url.startswith('file://') or dest_url.startswith('s3://'):
            pkg = self._materialize(dest_url)
            pkg.build(name, registry=registry)
            return pkg
        else:
            raise NotImplementedError

    def _materialize(self, path):
        """
        Copies objects to path, then creates a new package that points to those objects.

        Copies each object in this package to path according to logical key structure,
        and returns a package with physical_keys that point to the new copies.

        Args:
            path: where to copy the objects in the package

        Returns:
            A new package that points to the copied objects

        Raises:
            fail to get bytes
            fail to put bytes
            fail to put package to registry
        """
        pkg = self._clone()
        # Since all that is modified is physical keys, pkg will have the same top hash
        def _materialize_one(logical_key, entry):
            # pkg.set() doesn't do anything when setting entry objects that isn't
            # thread-safe.  If that changes, we'll need a lock.

            # Copy the datafiles in the package.
            new_physical_key = path + "/" + quote(logical_key)

            self._copy(logical_key, new_physical_key)
            # Create a new package pointing to the new remote key.
            new_entry = entry._clone()
            new_entry.physical_keys = [new_physical_key]
            # Treat as a local path
            pkg.set(logical_key, new_entry)
<<<<<<< HEAD

        with futures.ThreadPoolExecutor(max_workers=4) as executor:
            threads = [executor.submit(_materialize_one, logical_key, entry)
                       for logical_key, entry in self._data.items()]
            for thread in threads:
                thread.result()  # raise any exceptions that occurred.
        return pkg
=======
        return pkg

    def diff(self, other_pkg):
        """
        Returns three lists -- added, modified, deleted.

        Added: present in other_pkg but not in self.
        Modified: present in both, but different.
        Deleted: present in self, but not other_pkg.

        Args:
            other_pkg: Package to diff 

        Returns:
            added, modified, deleted (all lists of logical keys)
        """
        deleted = []
        modified = []
        self_keys = self._data.keys()
        other_keys = other_pkg._data.keys()
        for lk in self_keys:
            if lk not in other_keys:
                deleted.append(lk)
            elif not self._data[lk] == other_pkg._data[lk]:
                modified.append(lk)
                
        added = []
        for lk in other_keys:
            if lk not in self_keys:
                added.append(lk)
        
        return added, modified, deleted
>>>>>>> bc607b73
<|MERGE_RESOLUTION|>--- conflicted
+++ resolved
@@ -738,15 +738,12 @@
             new_entry.physical_keys = [new_physical_key]
             # Treat as a local path
             pkg.set(logical_key, new_entry)
-<<<<<<< HEAD
 
         with futures.ThreadPoolExecutor(max_workers=4) as executor:
             threads = [executor.submit(_materialize_one, logical_key, entry)
                        for logical_key, entry in self._data.items()]
             for thread in threads:
                 thread.result()  # raise any exceptions that occurred.
-        return pkg
-=======
         return pkg
 
     def diff(self, other_pkg):
@@ -778,5 +775,4 @@
             if lk not in self_keys:
                 added.append(lk)
         
-        return added, modified, deleted
->>>>>>> bc607b73
+        return added, modified, deleted