import copy
import hashlib
import io
import json
import pathlib
from pathlib import Path
import os
import re

import tempfile
import time

from urllib.parse import quote, urlparse

import jsonlines

<<<<<<< HEAD
from pathlib import Path
from .data_transfer import copy_file, deserialize_obj, download_bytes, TargetType, _guess_target_by_ext
=======
from .data_transfer import copy_file, deserialize_obj, download_bytes, TargetType
>>>>>>> a7d060de

from .exceptions import PackageException
from .util import QuiltException, BASE_PATH, fix_url, PACKAGE_NAME_FORMAT, parse_file_url, \
    parse_s3_url


def hash_file(readable_file):
    """ Returns SHA256 hash of readable file-like object """
    buf = readable_file.read(4096)
    hasher = hashlib.sha256()
    while buf:
        hasher.update(buf)
        buf = readable_file.read(4096)

    return hasher.hexdigest()

def read_physical_key(physical_key):
    # TODO: Stream the data.
    url = urlparse(physical_key)
    if url.scheme == 'file':
        with open(parse_file_url(url), 'rb') as fd:
            return fd.read()
    elif url.scheme == 's3':
        bucket, path, version_id = parse_s3_url(url)
        return download_bytes(bucket + '/' + path, version_id)[0]
    else:
        raise NotImplementedError


def get_package_registry(path=''):
    """ Returns the package registry root for a given path """
    if path.startswith('s3://'):
        bucket = path[5:].partition('/')[0]
        return "s3://{}/.quilt".format(bucket)
    # Default to the local registry.
    return get_local_package_registry().as_uri()

def get_local_package_registry():
    """ Returns a local package registry Path. """
    Path(BASE_PATH, "packages").mkdir(parents=True, exist_ok=True)
    Path(BASE_PATH, "named_packages").mkdir(parents=True, exist_ok=True)
    return BASE_PATH

class PackageEntry(object):
    """
    Represents an entry at a logical key inside a package.
    """
    __slots__ = ['physical_keys', 'size', 'hash', 'meta']
    def __init__(self, physical_keys, size, hash_obj, meta):
        """
        Creates an entry.

        Args:
            physical_keys is a nonempty list of URIs (either s3:// or file://)
            size(number): size of object in bytes
            hash({'type': string, 'value': string}): hash object
                for example: {'type': 'SHA256', 'value': 'bb08a...'}
            meta(dict): metadata dictionary

        Returns:
            a PackageEntry
        """
        assert physical_keys
        self.physical_keys = [fix_url(x) for x in physical_keys]
        self.size = size
        self.hash = hash_obj
        self.meta = meta

    def as_dict(self):
        """
        Returns dict representation of entry.
        """
        ret = {
            'physical_keys': self.physical_keys,
            'size': self.size,
            'hash': self.hash,
            'meta': self.meta
        }
        return copy.deepcopy(ret)

    @staticmethod
    def from_local_path(path):
        with open(path, 'rb') as file_to_hash:
            hash_obj = {
                'type': 'SHA256',
                'value': hash_file(file_to_hash)
            }

        size = os.path.getsize(path)
        physical_keys = [pathlib.Path(path).resolve().as_uri()]
        return PackageEntry(physical_keys, size, hash_obj, {})

    def _clone(self):
        """
        Returns clone of this package.
        """
        return PackageEntry(copy.deepcopy(self.physical_keys), self.size, \
                            copy.deepcopy(self.hash), copy.deepcopy(self.meta))

    def set_user_meta(self, meta):
        """
        Sets the user_meta for this PackageEntry.
        """
        self.meta['user_meta'] = meta

    def user_meta(self):
        """
        Returns the user metadata from this PackageEntry.
        """
        return self.meta.get('user_meta')

    def _verify_hash(self, read_bytes):
        """
        Verifies hash of bytes
        """
        if self.hash.get('type') != 'SHA256':
            raise NotImplementedError
        digest = hashlib.sha256(read_bytes).hexdigest()
        if digest != self.hash.get('value'):
            raise QuiltException("Hash validation failed")

    def get(self):
        """
        Returns the physical key of this PackageEntry.
        """
        if len(self.physical_keys) > 1:
            raise NotImplementedError
        return self.physical_keys[0]

    def deserialize(self):
        """
        Returns the object this entry corresponds to.

        Returns:
            The deserialized object from the logical_key

        Raises:
            physical key failure
            hash verification fail
            when deserialization metadata is not present
        """
        target_str = self.meta.get('target')
        if target_str is None:
            raise QuiltException("No serialization metadata")

        try:
            target = TargetType(target_str)
        except ValueError:
            raise QuiltException("Unknown serialization target: %r" % target_str)

        physical_keys = self.physical_keys
        if len(physical_keys) > 1:
            raise NotImplementedError
        physical_key = physical_keys[0] # TODO: support multiple physical keys

        data = read_physical_key(physical_key)

        self._verify_hash(data)

        return deserialize_obj(data, target)

    def __call__(self):
        """
        Shorthand for self.deserialize()
        """
        return self.deserialize()


class Package(object):
    """ In-memory representation of a package """

    @staticmethod
    def validate_package_name(name):
        """ Verify that a package name is two alphanumerics strings separated by a slash."""
        if not re.match(PACKAGE_NAME_FORMAT, name):
            raise QuiltException("Invalid package name, must contain exactly one /.")


    def __init__(self, name=None, pkg_hash=None, registry=''):
        """
        Create a Package from scratch, or load one from a registry.

        Args:
            name(string): name of package to load
            pkg_hash(string): top hash of package version to load
            registry(string): location of registry to load package from
        """
        if name is None and pkg_hash is None:
            self._data = {}
            self._meta = {'version': 'v0'}
            return
        elif name:
            self.validate_package_name(name)

        registry = get_package_registry(fix_url(registry))

        if pkg_hash is not None:
            # If hash is specified, name doesn't matter.
            pkg_path = '{}/packages/{}'.format(registry, pkg_hash)
            pkg = self._from_path(pkg_path)
            # Can't assign to self, so must mutate.
            self._set_state(pkg._data, pkg._meta)
            return

        pkg_path = '{}/named_packages/{}/'.format(registry, quote(name))
        latest = urlparse(pkg_path + 'latest')
        if latest.scheme == 'file':
            latest_path = parse_file_url(latest)
            with open(latest_path) as latest_file:
                latest_hash = latest_file.read()
        elif latest.scheme == 's3':
            bucket, path, vid = parse_s3_url(latest)
            latest_bytes, _ = download_bytes(bucket + '/' + path, version=vid)
            latest_hash = latest_bytes.decode('utf-8')
        else:
            raise NotImplementedError

        latest_hash = latest_hash.strip()
        latest_path = '{}/packages/{}'.format(registry, quote(latest_hash))
        pkg = self._from_path(latest_path)
        # Can't assign to self, so must mutate.
        self._set_state(pkg._data, pkg._meta)


    @staticmethod
    def _from_path(uri):
        """ Takes a URI and returns a package loaded from that URI """
        src_url = urlparse(uri)
        if src_url.scheme == 'file':
            with open(parse_file_url(src_url)) as open_file:
                pkg = Package.load(open_file)
        elif src_url.scheme == 's3':
            bucket, path, vid = parse_s3_url(urlparse(src_url.geturl()))
            body, _ = download_bytes(bucket + '/' + path, version=vid)
            pkg = Package.load(io.BytesIO(body))
        else:
            raise NotImplementedError
        return pkg


    def _set_state(self, data, meta):
        self._data = data
        self._meta = meta
        return self

    def _clone(self):
        """
        Returns clone of this package.
        """
        return Package()._set_state(copy.deepcopy(self._data), copy.deepcopy(self._meta))

    def __contains__(self, logical_key):
        """
        Checks whether the package contains a specified logical_key.

        Returns:
            True or False
        """
        return logical_key in self._data

    def __getitem__(self, prefix):
        """
        Filters the package based on prefix, and returns either a new Package
            or a PackageEntry.

        Args:
            prefix(str): prefix to filter on

        Returns:
            PackageEntry if prefix matches a logical_key exactly
            otherwise Package
        """
        if prefix in self._data:
            return self._data[prefix]
        result = Package()
        slash_prefix = prefix.rstrip('/') + '/' # ensure it ends with exactly one /
        for key, entry in self._data.items():
            if key.startswith(slash_prefix):
                new_key = key[len(slash_prefix):]
                result.set(new_key, entry)
        return result

    def keys(self):
        """
        Returns list of logical_keys in the package.
        """
        return list(self._data.keys())

    @staticmethod
    def load(readable_file):
        """
        Loads a package from a readable file-like object.

        Args:
            readable_file: readable file-like object to deserialize package from

        Returns:
            a new Package object

        Raises:
            file not found
            json decode error
            invalid package exception
        """
        data = {}
        reader = jsonlines.Reader(readable_file)
        meta = reader.read()
        for obj in reader:
            lk = obj.pop('logical_key')
            if lk in data:
                raise PackageException("Duplicate logical key while loading package")
            data[lk] = PackageEntry(
                obj['physical_keys'],
                obj['size'],
                obj['hash'],
                obj['meta']
            )

        return Package()._set_state(data, meta)

    def set_dir(self, lkey, path):
        """
        Adds all files from path to the package.

        Recursively enumerates every file in path, and adds them to
            the package according to their relative location to path.

        Args:
            lkey(string): prefix to add to every logical key, can be
                empty or None.
            path(string): path to add to package.

        Returns:
            self

        Raises:
            when path doesn't exist
        """
        lkey = "" if not lkey else quote(lkey).strip("/") + "/"
        # TODO: deserialization metadata
        url = urlparse(fix_url(path).strip('/'))
        if url.scheme == 'file':
            src_path = pathlib.Path(parse_file_url(url))
            files = src_path.rglob('*')
            for f in files:
                if not f.is_file():
                    continue
                entry = PackageEntry.from_local_path(f)
                logical_key = lkey + f.relative_to(src_path).as_posix()
                # TODO: Warn if overwritting a logical key?
                self.set(logical_key, entry)
        else:
            raise NotImplementedError

        # Must unset old top hash when modifying package.
        self._unset_tophash()
        return self

    def get(self, logical_key):
        """
        Gets object from logical_key and returns it as an in-memory object.

        Args:
            logical_key(string): logical key of the object to get

        Returns:
            A tuple containing the deserialized object from the logical_key and its metadata

        Raises:
            KeyError: when logical_key is not present in the package
            physical key failure
            hash verification fail
            when deserialization metadata is not present
        """
        entry = self._data[logical_key]

<<<<<<< HEAD
        target_str = entry.meta.get('target')
        if target_str is None:
            target_str = _guess_target_by_ext(logical_key, None)
            if target_str is None:
                # No ext for logical key -- let's check the physical keys.
                # to be safe, just use bytes if there's a conflict.
                targets = [_guess_target_by_ext(k, None) for k in entry.physical_keys]
                targets = [t for t in targets if t]
                if targets and all(t == targets[0] for t in targets):
                    # no conflicts -- use the found target type.
                    target_str = targets[0]
            if target_str is None:
                QuiltException("No serialization target in metadata, and inference failed.")
        try:
            target = TargetType(target_str)
        except ValueError:
            raise QuiltException("Unknown serialization target: %r" % target_str)

        physical_keys = entry.physical_keys
        if len(physical_keys) > 1:
            raise NotImplementedError
        physical_key = physical_keys[0] # TODO: support multiple physical keys

        data = read_physical_key(physical_key)

        # TODO: verify hash

        return deserialize_obj(data, target), entry.meta.get('user_meta')
=======
        return entry.get()
>>>>>>> a7d060de

    def copy(self, logical_key, dest):
        """
        Gets objects from logical_key inside the package and saves them to dest.

        Args:
            logical_key: logical key inside package to get
            dest: where to put the files

        Returns:
            None

        Raises:
            logical key not found
            physical key failure
            fail to create file
            fail to finish write
        """
        entry = self._data[logical_key]

        physical_keys = entry.physical_keys
        if len(physical_keys) > 1:
            raise NotImplementedError
        physical_key = physical_keys[0] # TODO: support multiple physical keys

        dest = fix_url(dest)

        copy_file(physical_key, dest, entry.meta)

    def get_meta(self, logical_key):
        """
        Returns metadata for specified logical key.
        """
        entry = self._data[logical_key]
        return entry.meta

    def build(self, name=None, registry=None):
        """
        Serializes this package to a registry.

        Args:
            name: optional name for package
            registry: registry to build to
                    defaults to local registry

        Returns:
            the top hash as a string
        """
        if registry is not None:
            registry = get_package_registry(fix_url(registry))
        else:
            registry = get_package_registry()

        hash_string = self.top_hash()
        with tempfile.NamedTemporaryFile() as manifest:
            self.dump(manifest)
            manifest.flush()
            copy_file(
                pathlib.Path(manifest.name).resolve().as_uri(),
                registry.strip('/') + '/' + "packages/" + hash_string,
                {}
            )

        if name:
            # Sanitize name.
            self.validate_package_name(name)
            name = quote(name)

            named_path = registry.strip('/') + '/named_packages/' + quote(name) + '/'
            # todo: use a float to string formater instead of double casting
            with tempfile.NamedTemporaryFile() as hash_file:
                hash_file.write(self.top_hash().encode('utf-8'))
                hash_file.flush()
                hash_uri = pathlib.Path(hash_file.name).resolve().as_uri()
                timestamp_path = named_path + str(int(time.time()))
                latest_path = named_path + "latest"
                copy_file(hash_uri, timestamp_path, {})
                hash_file.seek(0)
                copy_file(hash_uri, latest_path, {})

        return hash_string

    def dump(self, writable_file):
        """
        Serializes this package to a writable file-like object.

        Args:
            writable_file: file-like object to write serialized package.

        Returns:
            None

        Raises:
            fail to create file
            fail to finish write
        """
        self.top_hash() # Assure top hash is calculated.
        writer = jsonlines.Writer(writable_file)
        writer.write(self._meta)
        for logical_key, entry in self._data.items():
            writer.write({'logical_key': logical_key, **entry.as_dict()})

    def update(self, new_keys_dict, meta=None, prefix=None):
        """
        Updates the package with the keys and values in new_keys_dict.

        If a metadata dict is provided, it is attached to and overwrites
        metadata for all entries in new_keys_dict.

        Args:
            new_dict(dict): dict of logical keys to update.
            meta(dict): metadata dict to attach to every input entry.
            prefix(string): a prefix string to prepend to every logical key.

        Returns:
            self

        """
        prefix = "" if not prefix else quote(prefix).strip("/") + "/"
        for logical_key, entry in new_keys_dict.items():
            self.set(prefix + logical_key, entry, meta)
        self._unset_tophash()
        return self

    def set(self, logical_key, entry=None, meta=None):
        """
        Returns self with the object at logical_key set to entry.

        Args:
            logical_key(string): logical key to update
            entry(PackageEntry OR string): new entry to place at logical_key in the package
                if entry is a string, it is treated as a path to local disk and an entry
                is created based on the file at that path on your local disk
            meta(dict): metadata dict to attach to entry. If meta is provided, set just
                updates the meta attached to logical_key without changing anything
                else in the entry

        Returns:
            self
        """
        if entry is None and meta is None:
            raise PackageException('Must specify either entry or meta')

        if entry is None:
            return self._update_meta(logical_key, meta)

        if isinstance(entry, str):
            entry = PackageEntry.from_local_path(entry)
            if meta is not None:
                entry.meta = meta
            self._data[logical_key] = entry
        elif isinstance(entry, PackageEntry):
            if meta is not None:
                raise PackageException("Must specify metadata in the entry")
            self._data[logical_key] = entry
        else:
            raise NotImplementedError

        # Must unset old top hash when modifying package
        self._unset_tophash()
        return self

    def _update_meta(self, logical_key, meta):
        self._data[logical_key].meta = meta
        self._unset_tophash()
        return self

    def delete(self, logical_key):
        """
        Returns the package with logical_key removed.

        Returns:
            self

        Raises:
            KeyError: when logical_key is not present to be deleted
        """
        self._data.pop(logical_key)
        # Must unset old top hash when modifying package
        self._unset_tophash()
        return self

    def _top_hash(self):
        """
        Sets the top_hash in _meta

        Returns:
            None
        """
        top_hash = hashlib.sha256()
        hashable_meta = copy.deepcopy(self._meta)
        hashable_meta.pop('top_hash', None)
        top_meta = json.dumps(hashable_meta, sort_keys=True, separators=(',', ':'))
        top_hash.update(top_meta.encode('utf-8'))
        for logical_key, entry in sorted(list(self._data.items())):
            entry_dict = entry.as_dict()
            entry_dict['logical_key'] = logical_key
            entry_dict.pop('physical_keys', None)
            entry_dict_str = json.dumps(entry_dict, sort_keys=True, separators=(',', ':'))
            top_hash.update(entry_dict_str.encode('utf-8'))

        self._meta['top_hash'] = {
            'alg': 'v0',
            'value': top_hash.hexdigest()
        }

    def _unset_tophash(self):
        """
        Unsets the top hash
        When a package is created from an existing package, the top hash
            must be deleted so a correct new one can be calculated
            when necessary
        """
        self._meta.pop('top_hash', None)

    def top_hash(self):
        """
        Returns the top hash of the package.

        Note that physical keys are not hashed because the package has
            the same semantics regardless of where the bytes come from.

        Returns:
            A string that represents the top hash of the package
        """
        if 'top_hash' not in self._meta:
            self._top_hash()
        return self._meta['top_hash']['value']

    def push(self, path, name=None):
        """
        Copies objects to path, then creates a new package that points to those objects.
        Copies each object in this package to path according to logical key structure,
        then adds to the registry a serialized version of this package
        with physical_keys that point to the new copies.
        Args:
            path: where to copy the objects in the package
            name: name for package in registry
        Returns:
            A new package that points to the copied objects
        """
        dest = fix_url(path).strip('/')
        if name:
            self.validate_package_name(name)
            dest = dest + '/' + quote(name)
        if dest.startswith('file://') or dest.startswith('s3://'):
            pkg = self._materialize(dest)
            pkg.build(name, registry=get_package_registry(dest))
            return pkg
        else:
            raise NotImplementedError

    def _materialize(self, path):
        """
        Copies objects to path, then creates a new package that points to those objects.

        Copies each object in this package to path according to logical key structure,
        and returns a package with physical_keys that point to the new copies.

        Args:
            path: where to copy the objects in the package

        Returns:
            A new package that points to the copied objects

        Raises:
            fail to get bytes
            fail to put bytes
            fail to put package to registry
        """
        pkg = self._clone()
        # Since all that is modified is physical keys, pkg will have the same top hash
        for logical_key, entry in self._data.items():
            # Copy the datafiles in the package.
            new_physical_key = path + "/" + quote(logical_key)

            self.copy(logical_key, new_physical_key)
            # Create a new package pointing to the new remote key.
            new_entry = entry._clone()
            new_entry.physical_keys = [new_physical_key]
            # Treat as a local path
            pkg = pkg.set(logical_key, new_entry)
        return pkg<|MERGE_RESOLUTION|>--- conflicted
+++ resolved
@@ -14,12 +14,7 @@
 
 import jsonlines
 
-<<<<<<< HEAD
-from pathlib import Path
-from .data_transfer import copy_file, deserialize_obj, download_bytes, TargetType, _guess_target_by_ext
-=======
 from .data_transfer import copy_file, deserialize_obj, download_bytes, TargetType
->>>>>>> a7d060de
 
 from .exceptions import PackageException
 from .util import QuiltException, BASE_PATH, fix_url, PACKAGE_NAME_FORMAT, parse_file_url, \
@@ -396,38 +391,7 @@
         """
         entry = self._data[logical_key]
 
-<<<<<<< HEAD
-        target_str = entry.meta.get('target')
-        if target_str is None:
-            target_str = _guess_target_by_ext(logical_key, None)
-            if target_str is None:
-                # No ext for logical key -- let's check the physical keys.
-                # to be safe, just use bytes if there's a conflict.
-                targets = [_guess_target_by_ext(k, None) for k in entry.physical_keys]
-                targets = [t for t in targets if t]
-                if targets and all(t == targets[0] for t in targets):
-                    # no conflicts -- use the found target type.
-                    target_str = targets[0]
-            if target_str is None:
-                QuiltException("No serialization target in metadata, and inference failed.")
-        try:
-            target = TargetType(target_str)
-        except ValueError:
-            raise QuiltException("Unknown serialization target: %r" % target_str)
-
-        physical_keys = entry.physical_keys
-        if len(physical_keys) > 1:
-            raise NotImplementedError
-        physical_key = physical_keys[0] # TODO: support multiple physical keys
-
-        data = read_physical_key(physical_key)
-
-        # TODO: verify hash
-
-        return deserialize_obj(data, target), entry.meta.get('user_meta')
-=======
         return entry.get()
->>>>>>> a7d060de
 
     def copy(self, logical_key, dest):
         """
