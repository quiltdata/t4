--- conflicted
+++ resolved
@@ -522,7 +522,6 @@
             raise ValueError("Key does point to a PackageEntry")
         return obj.meta
 
-<<<<<<< HEAD
     def set_meta(self, logical_key, meta):
         """
         Sets user metadata on a directory or object in the Package.
@@ -537,14 +536,13 @@
             obj.meta['user_meta'] = meta
         else:
             raise KeyError("{} not found in this Package".format(logical_key))
-=======
+
     def _fix_sha256_and_size(self):
         entries = [entry for key, entry in self.walk() if entry.hash is None or entry.size is None]
         results = calculate_sha256_and_size((entry.physical_keys[0] for entry in entries))
         for entry, (obj_hash, size) in zip(entries, results):
             entry.hash = dict(type='SHA256', value=obj_hash)
             entry.size = size
->>>>>>> 206dc9fe
 
     def build(self, name=None, registry=None):
         """
@@ -599,18 +597,9 @@
             fail to finish write
         """
         writer = jsonlines.Writer(writable_file)
-<<<<<<< HEAD
-        top_level_meta = self._meta
-        top_level_meta['top_hash'] = {
-            'alg': 'v0',
-            'value': self.top_hash()
-        }
-        writer.write(top_level_meta)
+        writer.write(self._meta)
         for dir_key, meta in self._walk_dir_meta():
             writer.write({'logical_key': dir_key, 'meta': meta})
-=======
-        writer.write(self._meta)
->>>>>>> 206dc9fe
         for logical_key, entry in self.walk():
             writer.write({'logical_key': logical_key, **entry.as_dict()})
 
