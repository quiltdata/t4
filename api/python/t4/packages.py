--- conflicted
+++ resolved
@@ -43,7 +43,6 @@
     else:
         raise NotImplementedError
 
-<<<<<<< HEAD
 def _to_singleton(physical_keys):
     """
     Ensure that there is a single physical key, throw otherwise.
@@ -65,10 +64,7 @@
 
     return physical_keys[0]
 
-def get_package_registry(path=''):
-=======
 def get_package_registry(path=None):
->>>>>>> 51e21baf
     """ Returns the package registry root for a given path """
     if path is None:
         path = BASE_PATH.as_uri()
