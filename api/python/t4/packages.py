import copy
import hashlib
import io
import json
import pathlib
from pathlib import Path
import os
import re

import tempfile
import time

from urllib.parse import quote, urlparse

import jsonlines

from .data_transfer import copy_file, deserialize_obj, download_bytes, TargetType

from .exceptions import PackageException
from .util import QuiltException, BASE_PATH, fix_url, PACKAGE_NAME_FORMAT, parse_file_url, \
    parse_s3_url


def hash_file(readable_file):
    """ Returns SHA256 hash of readable file-like object """
    buf = readable_file.read(4096)
    hasher = hashlib.sha256()
    while buf:
        hasher.update(buf)
        buf = readable_file.read(4096)

    return hasher.hexdigest()

def read_physical_key(physical_key):
    # TODO: Stream the data.
    url = urlparse(physical_key)
    if url.scheme == 'file':
        with open(parse_file_url(url), 'rb') as fd:
            return fd.read()
    elif url.scheme == 's3':
        bucket, path, version_id = parse_s3_url(url)
        return download_bytes(bucket + '/' + path, version_id)[0]
    else:
        raise NotImplementedError


def get_package_registry(path=''):
    """ Returns the package registry root for a given path """
    if path.startswith('s3://'):
        bucket = path[5:].partition('/')[0]
        return "s3://{}/.quilt".format(bucket)
    # Default to the local registry.
    return get_local_package_registry().as_uri()

def get_local_package_registry():
    """ Returns a local package registry Path. """
    Path(BASE_PATH, "packages").mkdir(parents=True, exist_ok=True)
    Path(BASE_PATH, "named_packages").mkdir(parents=True, exist_ok=True)
    return BASE_PATH

class PackageEntry(object):
    """
    Represents an entry at a logical key inside a package.
    """
    __slots__ = ['physical_keys', 'size', 'hash', 'meta']
    def __init__(self, physical_keys, size, hash_obj, meta):
        """
        Creates an entry.

        Args:
            physical_keys is a nonempty list of URIs (either s3:// or file://)
            size(number): size of object in bytes
            hash({'type': string, 'value': string}): hash object
                for example: {'type': 'SHA256', 'value': 'bb08a...'}
            meta(dict): metadata dictionary

        Returns:
            a PackageEntry
        """
        assert physical_keys
        self.physical_keys = [fix_url(x) for x in physical_keys]
        self.size = size
        self.hash = hash_obj
        self.meta = meta

    def as_dict(self):
        """
        Returns dict representation of entry.
        """
        ret = {
            'physical_keys': self.physical_keys,
            'size': self.size,
            'hash': self.hash,
            'meta': self.meta
        }
        return copy.deepcopy(ret)

    @staticmethod
    def from_local_path(path):
        with open(path, 'rb') as file_to_hash:
            hash_obj = {
                'type': 'SHA256',
                'value': hash_file(file_to_hash)
            }

        size = os.path.getsize(path)
        physical_keys = [pathlib.Path(path).resolve().as_uri()]
        return PackageEntry(physical_keys, size, hash_obj, {})

    def _clone(self):
        """
        Returns clone of this package.
        """
        return PackageEntry(copy.deepcopy(self.physical_keys), self.size, \
                            copy.deepcopy(self.hash), copy.deepcopy(self.meta))

<<<<<<< HEAD
    def set_meta(self, meta):
        """
        Sets the user_meta for this PackageEntry.
        """
        self.meta['user_meta'] = meta

    def user_meta(self):
        """
        Returns the user metadata from this PackageEntry.
        """
        return self.meta.get('user_meta')

    def system_meta(self):
        """
        Returns the system metadata from this PackageEntry.
        """
        result = copy.deepcopy(self.meta)
        result.pop('user_meta', None)
        return result

=======
>>>>>>> 69056d31
    def _verify_hash(self, read_bytes):
        """
        Verifies hash of bytes
        """
        if self.hash.get('type') != 'SHA256':
            raise NotImplementedError
        digest = hashlib.sha256(read_bytes).hexdigest()
        if digest != self.hash.get('value'):
            raise QuiltException("Hash validation failed")

    def get(self):
        """
<<<<<<< HEAD
=======
        Returns the physical key of this PackageEntry.
        """
        if len(self.physical_keys) > 1:
            raise NotImplementedError
        return self.physical_keys[0]

    def deserialize(self):
        return self._get()[0]

    def _get(self):
        """
>>>>>>> 69056d31
        Returns a tuple of the object this entry corresponds to and its metadata.

        Returns:
            A tuple containing the deserialized object from the logical_key and its metadata

        Raises:
            physical key failure
            hash verification fail
            when deserialization metadata is not present
        """
        target_str = self.meta.get('target')
        if target_str is None:
            raise QuiltException("No serialization metadata")

        try:
            target = TargetType(target_str)
        except ValueError:
            raise QuiltException("Unknown serialization target: %r" % target_str)

        physical_keys = self.physical_keys
        if len(physical_keys) > 1:
            raise NotImplementedError
        physical_key = physical_keys[0] # TODO: support multiple physical keys

        data = read_physical_key(physical_key)

        self._verify_hash(data)

        return deserialize_obj(data, target), self.meta.get('user_meta')

    def __call__(self):
        """
        Shorthand for self.get()[0]
        """
<<<<<<< HEAD
        return self.get()[0]
=======
        return self.deserialize()
>>>>>>> 69056d31


class Package(object):
    """ In-memory representation of a package """

    @staticmethod
    def validate_package_name(name):
        """ Verify that a package name is two alphanumerics strings separated by a slash."""
        if not re.match(PACKAGE_NAME_FORMAT, name):
            raise QuiltException("Invalid package name, must contain exactly one /.")


    def __init__(self, name=None, pkg_hash=None, registry=''):
        """
        Create a Package from scratch, or load one from a registry.

        Args:
            name(string): name of package to load
            pkg_hash(string): top hash of package version to load
            registry(string): location of registry to load package from
        """
        if name is None and pkg_hash is None:
            self._data = {}
            self._meta = {'version': 'v0'}
            return
        elif name:
            self.validate_package_name(name)

        registry = get_package_registry(fix_url(registry))

        if pkg_hash is not None:
            # If hash is specified, name doesn't matter.
            pkg_path = '{}/packages/{}'.format(registry, pkg_hash)
            pkg = self._from_path(pkg_path)
            # Can't assign to self, so must mutate.
            self._set_state(pkg._data, pkg._meta)
            return

        pkg_path = '{}/named_packages/{}/'.format(registry, quote(name))
        latest = urlparse(pkg_path + 'latest')
        if latest.scheme == 'file':
            latest_path = parse_file_url(latest)
            with open(latest_path) as latest_file:
                latest_hash = latest_file.read()
        elif latest.scheme == 's3':
            bucket, path, vid = parse_s3_url(latest)
            latest_bytes, _ = download_bytes(bucket + '/' + path, version=vid)
            latest_hash = latest_bytes.decode('utf-8')
        else:
            raise NotImplementedError

        latest_hash = latest_hash.strip()
        latest_path = '{}/packages/{}'.format(registry, quote(latest_hash))
        pkg = self._from_path(latest_path)
        # Can't assign to self, so must mutate.
        self._set_state(pkg._data, pkg._meta)


    @staticmethod
    def _from_path(uri):
        """ Takes a URI and returns a package loaded from that URI """
        src_url = urlparse(uri)
        if src_url.scheme == 'file':
            with open(parse_file_url(src_url)) as open_file:
                pkg = Package.load(open_file)
        elif src_url.scheme == 's3':
            bucket, path, vid = parse_s3_url(urlparse(src_url.geturl()))
            body, _ = download_bytes(bucket + '/' + path, version=vid)
            pkg = Package.load(io.BytesIO(body))
        else:
            raise NotImplementedError
        return pkg


    def _set_state(self, data, meta):
        self._data = data
        self._meta = meta
        return self

    def _clone(self):
        """
        Returns clone of this package.
        """
        return Package()._set_state(copy.deepcopy(self._data), copy.deepcopy(self._meta))

    def __contains__(self, logical_key):
        """
        Checks whether the package contains a specified logical_key.

        Returns:
            True or False
        """
        return logical_key in self._data

    def __getitem__(self, prefix):
        """
        Filters the package based on prefix, and returns either a new Package
            or a PackageEntry.

        Args:
            prefix(str): prefix to filter on

        Returns:
            PackageEntry if prefix matches a logical_key exactly
            otherwise Package
        """
        if prefix in self._data:
            return self._data[prefix]
        result = Package()
        slash_prefix = prefix.rstrip('/') + '/' # ensure it ends with exactly one /
        for key, entry in self._data.items():
            if key.startswith(slash_prefix):
                new_key = key[len(slash_prefix):]
                result.set(new_key, entry)
        return result

    def keys(self):
        """
        Returns list of logical_keys in the package.
        """
        return list(self._data.keys())

    @staticmethod
    def load(readable_file):
        """
        Loads a package from a readable file-like object.

        Args:
            readable_file: readable file-like object to deserialize package from

        Returns:
            a new Package object

        Raises:
            file not found
            json decode error
            invalid package exception
        """
        data = {}
        reader = jsonlines.Reader(readable_file)
        meta = reader.read()
        for obj in reader:
            lk = obj.pop('logical_key')
            if lk in data:
                raise PackageException("Duplicate logical key while loading package")
            data[lk] = PackageEntry(
                obj['physical_keys'],
                obj['size'],
                obj['hash'],
                obj['meta']
            )

        return Package()._set_state(data, meta)

    def capture(self, path, prefix=None):
        """
        Adds all files from path to the package.

        Recursively enumerates every file in path, and adds them to
            the package according to their relative location to path.

        Args:
            path(string): path to package

        Returns:
            self

        Raises:
            when path doesn't exist
        """
        prefix = "" if not prefix else quote(prefix).strip("/") + "/"

        # TODO: anything but local paths
        # TODO: deserialization metadata
        src_path = pathlib.Path(path)
        files = src_path.rglob('*')
        for f in files:
            if not f.is_file():
                continue
            entry = PackageEntry.from_local_path(f)
            logical_key = prefix + f.relative_to(src_path).as_posix()
            # TODO: Warn if overwritting a logical key?
            self.set(logical_key, entry)

        # Must unset old top hash when modifying package.
        self._unset_tophash()
        return self

    def get(self, logical_key):
        """
        Gets object from local_key and returns it as an in-memory object.

        Args:
            logical_key(string): logical key of the object to get

        Returns:
            A tuple containing the deserialized object from the logical_key and its metadata

        Raises:
            KeyError: when logical_key is not present in the package
            physical key failure
            hash verification fail
            when deserialization metadata is not present
        """
        entry = self._data[logical_key]

        return entry.get()

    def copy(self, logical_key, dest):
        """
        Gets objects from logical_key inside the package and saves them to dest.

        Args:
            logical_key: logical key inside package to get
            dest: where to put the files

        Returns:
            None

        Raises:
            logical key not found
            physical key failure
            fail to create file
            fail to finish write
        """
        entry = self._data[logical_key]

        physical_keys = entry.physical_keys
        if len(physical_keys) > 1:
            raise NotImplementedError
        physical_key = physical_keys[0] # TODO: support multiple physical keys

        dest = fix_url(dest)

        copy_file(physical_key, dest, entry.meta)

    def get_meta(self, logical_key):
        """
        Returns metadata for specified logical key.
        """
        entry = self._data[logical_key]
        return entry.meta

    def build(self, name=None, registry=None):
        """
        Serializes this package to a registry.

        Args:
            name: optional name for package
            registry: registry to build to
                    defaults to local registry

        Returns:
            the top hash as a string
        """
        if registry is not None:
            registry = get_package_registry(fix_url(registry))
        else:
            registry = get_package_registry()

        hash_string = self.top_hash()
        with tempfile.NamedTemporaryFile() as manifest:
            self.dump(manifest)
            manifest.flush()
            copy_file(
                pathlib.Path(manifest.name).resolve().as_uri(),
                registry.strip('/') + '/' + "packages/" + hash_string,
                {}
            )

        if name:
            # Sanitize name.
            self.validate_package_name(name)
            name = quote(name)

            named_path = registry.strip('/') + '/named_packages/' + quote(name) + '/'
            # todo: use a float to string formater instead of double casting
            with tempfile.NamedTemporaryFile() as hash_file:
                hash_file.write(self.top_hash().encode('utf-8'))
                hash_file.flush()
                hash_uri = pathlib.Path(hash_file.name).resolve().as_uri()
                timestamp_path = named_path + str(int(time.time()))
                latest_path = named_path + "latest"
                copy_file(hash_uri, timestamp_path, {})
                hash_file.seek(0)
                copy_file(hash_uri, latest_path, {})

        return hash_string

    def dump(self, writable_file):
        """
        Serializes this package to a writable file-like object.

        Args:
            writable_file: file-like object to write serialized package.

        Returns:
            None

        Raises:
            fail to create file
            fail to finish write
        """
        self.top_hash() # Assure top hash is calculated.
        writer = jsonlines.Writer(writable_file)
        writer.write(self._meta)
        for logical_key, entry in self._data.items():
            writer.write({'logical_key': logical_key, **entry.as_dict()})

    def update(self, new_keys_dict, meta=None, prefix=None):
        """
        Updates the package with the keys and values in new_keys_dict.

        If a metadata dict is provided, it is attached to and overwrites
        metadata for all entries in new_keys_dict.

        Args:
            new_dict(dict): dict of logical keys to update.
            meta(dict): metadata dict to attach to every input entry.
            prefix(string): a prefix string to prepend to every logical key.

        Returns:
            self

        """
        prefix = "" if not prefix else quote(prefix).strip("/") + "/"
        for logical_key, entry in new_keys_dict.items():
            self.set(prefix + logical_key, entry, meta)
        self._unset_tophash()
        return self

    def set(self, logical_key, entry=None, meta=None):
        """
        Returns self with the object at logical_key set to entry.

        Args:
            logical_key(string): logical key to update
            entry(PackageEntry OR string): new entry to place at logical_key in the package
                if entry is a string, it is treated as a path to local disk and an entry
                is created based on the file at that path on your local disk
            meta(dict): metadata dict to attach to entry. If meta is provided, set just
                updates the meta attached to logical_key without changing anything
                else in the entry

        Returns:
            self
        """
        if entry is None and meta is None:
            raise PackageException('Must specify either entry or meta')

        if entry is None:
            return self._update_meta(logical_key, meta)

        if isinstance(entry, str):
            entry = PackageEntry.from_local_path(entry)
            if meta is not None:
                entry.meta = meta
            self._data[logical_key] = entry
        elif isinstance(entry, PackageEntry):
            if meta is not None:
                raise PackageException("Must specify metadata in the entry")
            self._data[logical_key] = entry
        else:
            raise NotImplementedError

        # Must unset old top hash when modifying package
        self._unset_tophash()
        return self

    def _update_meta(self, logical_key, meta):
        self._data[logical_key].meta = meta
        self._unset_tophash()
        return self

    def delete(self, logical_key):
        """
        Returns the package with logical_key removed.

        Returns:
            self

        Raises:
            KeyError: when logical_key is not present to be deleted
        """
        self._data.pop(logical_key)
        # Must unset old top hash when modifying package
        self._unset_tophash()
        return self

    def _top_hash(self):
        """
        Sets the top_hash in _meta

        Returns:
            None
        """
        top_hash = hashlib.sha256()
        hashable_meta = copy.deepcopy(self._meta)
        hashable_meta.pop('top_hash', None)
        top_meta = json.dumps(hashable_meta, sort_keys=True, separators=(',', ':'))
        top_hash.update(top_meta.encode('utf-8'))
        for logical_key, entry in sorted(list(self._data.items())):
            entry_dict = entry.as_dict()
            entry_dict['logical_key'] = logical_key
            entry_dict.pop('physical_keys', None)
            entry_dict_str = json.dumps(entry_dict, sort_keys=True, separators=(',', ':'))
            top_hash.update(entry_dict_str.encode('utf-8'))

        self._meta['top_hash'] = {
            'alg': 'v0',
            'value': top_hash.hexdigest()
        }

    def _unset_tophash(self):
        """
        Unsets the top hash
        When a package is created from an existing package, the top hash
            must be deleted so a correct new one can be calculated
            when necessary
        """
        self._meta.pop('top_hash', None)

    def top_hash(self):
        """
        Returns the top hash of the package.

        Note that physical keys are not hashed because the package has
            the same semantics regardless of where the bytes come from.

        Returns:
            A string that represents the top hash of the package
        """
        if 'top_hash' not in self._meta:
            self._top_hash()
        return self._meta['top_hash']['value']

    def push(self, path, name=None):
        """
        Copies objects to path, then creates a new package that points to those objects.
        Copies each object in this package to path according to logical key structure,
        then adds to the registry a serialized version of this package
        with physical_keys that point to the new copies.
        Args:
            path: where to copy the objects in the package
            name: name for package in registry
        Returns:
            A new package that points to the copied objects
        """
        dest = fix_url(path).strip('/')
        if name:
            self.validate_package_name(name)
            dest = dest + '/' + quote(name)
        if dest.startswith('file://') or dest.startswith('s3://'):
            pkg = self._materialize(dest)
            pkg.build(name, registry=get_package_registry(dest))
            return pkg
        else:
            raise NotImplementedError

    def _materialize(self, path):
        """
        Copies objects to path, then creates a new package that points to those objects.

        Copies each object in this package to path according to logical key structure,
        and returns a package with physical_keys that point to the new copies.

        Args:
            path: where to copy the objects in the package

        Returns:
            A new package that points to the copied objects

        Raises:
            fail to get bytes
            fail to put bytes
            fail to put package to registry
        """
        pkg = self._clone()
        # Since all that is modified is physical keys, pkg will have the same top hash
        for logical_key, entry in self._data.items():
            # Copy the datafiles in the package.
            new_physical_key = path + "/" + quote(logical_key)

            self.copy(logical_key, new_physical_key)
            # Create a new package pointing to the new remote key.
            new_entry = entry._clone()
            new_entry.physical_keys = [new_physical_key]
            # Treat as a local path
            pkg = pkg.set(logical_key, new_entry)
        return pkg<|MERGE_RESOLUTION|>--- conflicted
+++ resolved
@@ -114,7 +114,6 @@
         return PackageEntry(copy.deepcopy(self.physical_keys), self.size, \
                             copy.deepcopy(self.hash), copy.deepcopy(self.meta))
 
-<<<<<<< HEAD
     def set_meta(self, meta):
         """
         Sets the user_meta for this PackageEntry.
@@ -135,8 +134,6 @@
         result.pop('user_meta', None)
         return result
 
-=======
->>>>>>> 69056d31
     def _verify_hash(self, read_bytes):
         """
         Verifies hash of bytes
@@ -149,8 +146,6 @@
 
     def get(self):
         """
-<<<<<<< HEAD
-=======
         Returns the physical key of this PackageEntry.
         """
         if len(self.physical_keys) > 1:
@@ -162,7 +157,6 @@
 
     def _get(self):
         """
->>>>>>> 69056d31
         Returns a tuple of the object this entry corresponds to and its metadata.
 
         Returns:
@@ -195,13 +189,9 @@
 
     def __call__(self):
         """
-        Shorthand for self.get()[0]
-        """
-<<<<<<< HEAD
-        return self.get()[0]
-=======
+        Shorthand for self.deserialize()
+        """
         return self.deserialize()
->>>>>>> 69056d31
 
 
 class Package(object):
