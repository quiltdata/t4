--- conflicted
+++ resolved
@@ -13,12 +13,8 @@
 import jsonlines
 from six import string_types, binary_type
 
-<<<<<<< HEAD
-from .data_transfer import copy_bytes, copy_file, download_bytes
+from .data_transfer import copy_file, get_bytes, put_bytes
 from .formats import Formats
-=======
-from .data_transfer import copy_file, deserialize_obj, get_bytes, put_bytes, TargetType
->>>>>>> 01c6a487
 
 from .exceptions import PackageException
 from .util import QuiltException, BASE_PATH, fix_url, PACKAGE_NAME_FORMAT, parse_file_url, \
@@ -203,12 +199,7 @@
         if fmt is None:
             raise QuiltException("No serialization metadata, and guessing by extension failed.")
 
-<<<<<<< HEAD
-        data = read_physical_key(physical_key)
-=======
-        physical_key = _to_singleton(self.physical_keys)
         data, _ = get_bytes(physical_key)
->>>>>>> 01c6a487
         self._verify_hash(data)
 
         return fmt.deserialize(data)
