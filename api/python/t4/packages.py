import copy
import hashlib
import io
import json
import pathlib
import os
import re

import time

from urllib.parse import quote, urlparse

import jsonlines
<<<<<<< HEAD
from six import string_types, binary_type

from .data_transfer import copy_file, get_bytes, put_bytes
from .formats import FormatsRegistry
=======
from six import string_types
>>>>>>> 206dc9fe

from .data_transfer import (
    calculate_sha256_and_size, copy_file, deserialize_obj,
    get_bytes, get_meta, put_bytes, TargetType
)
from .exceptions import PackageException
from .util import QuiltException, BASE_PATH, fix_url, PACKAGE_NAME_FORMAT, parse_file_url


def hash_file(readable_file):
    """ Returns SHA256 hash of readable file-like object """
    buf = readable_file.read(4096)
    hasher = hashlib.sha256()
    while buf:
        hasher.update(buf)
        buf = readable_file.read(4096)

    return hasher.hexdigest()

def _to_singleton(physical_keys):
    """
    Ensure that there is a single physical key, throw otherwise.
    Temporary utility method to avoid repeated, identical checks.

    Args:
        pkeys (list): list of physical keys
    Returns:
        A physical key

    Throws:
        NotImplementedError

    TODO:
        support multiple physical keys
    """
    if len(physical_keys) > 1:
        raise NotImplementedError("Multiple physical keys not supported")

    return physical_keys[0]

def get_package_registry(path=None):
    """ Returns the package registry root for a given path """
    if path is None:
        path = BASE_PATH.as_uri()
    return path.rstrip('/') + '/.quilt'


class PackageEntry(object):
    """
    Represents an entry at a logical key inside a package.
    """
    __slots__ = ['physical_keys', 'size', 'hash', 'meta']
    def __init__(self, physical_keys, size, hash_obj, meta):
        """
        Creates an entry.

        Args:
            physical_keys is a nonempty list of URIs (either s3:// or file://)
            size(number): size of object in bytes
            hash({'type': string, 'value': string}): hash object
                for example: {'type': 'SHA256', 'value': 'bb08a...'}
            meta(dict): metadata dictionary

        Returns:
            a PackageEntry
        """
        self.physical_keys = [fix_url(x) for x in physical_keys]
        self.size = size
        self.hash = hash_obj
        self.meta = meta or {}

    def __eq__(self, other):
        return (
            # Don't check physical keys.
            self.size == other.size
            and self.hash == other.hash
            and self.meta == other.meta
        )

    def __repr__(self):
        return f"PackageEntry('{self.physical_keys[0]}')"

    def as_dict(self):
        """
        Returns dict representation of entry.
        """
        if self.hash is None or self.size is None:
            raise QuiltException("PackageEntry missing hash and/or size: %s" % self.physical_keys[0])
        ret = {
            'physical_keys': self.physical_keys,
            'size': self.size,
            'hash': self.hash,
            'meta': self.meta
        }
        return copy.deepcopy(ret)

    def _clone(self):
        """
        Returns clone of this PackageEntry.
        """
        return self.__class__(copy.deepcopy(self.physical_keys), self.size, \
                              copy.deepcopy(self.hash), copy.deepcopy(self.meta))

    def set_user_meta(self, meta):
        """
        Sets the user_meta for this PackageEntry.
        """
        self.meta['user_meta'] = meta

    def get_user_meta(self):
        """
        Returns the user metadata from this PackageEntry.
        """
        return self.meta.get('user_meta')

    def get_meta(self):
        """
        Returns the metadata from this PackageEntry.
        """
        return self.meta

    def _verify_hash(self, read_bytes):
        """
        Verifies hash of bytes
        """
        if self.hash is None:
            raise QuiltException("Hash missing - need to build the package")
        if self.hash.get('type') != 'SHA256':
            raise NotImplementedError
        digest = hashlib.sha256(read_bytes).hexdigest()
        if digest != self.hash.get('value'):
            raise QuiltException("Hash validation failed")

    def set(self, path=None, meta=None):
        """
        Returns self with the physical key set to path.

        Args:
            logical_key(string): logical key to update
            path(string): new path to place at logical_key in the package
                Currently only supports a path on local disk
            meta(dict): metadata dict to attach to entry. If meta is provided, set just
                updates the meta attached to logical_key without changing anything
                else in the entry

        Returns:
            self
        """
        if path is not None:
            self.physical_keys = [fix_url(path)]
            self.size = None
            self.hash = None
        elif meta is not None:
            self.set_user_meta(meta)
        else:
            raise PackageException('Must specify either path or meta')

    def get(self):
        """
        Returns the physical key of this PackageEntry.
        """
        return _to_singleton(self.physical_keys)

    def deserialize(self):
        """
        Returns the object this entry corresponds to.

        Returns:
            The deserialized object from the logical_key

        Raises:
            physical key failure
            hash verification fail
            when deserialization metadata is not present
        """
        physical_key = _to_singleton(self.physical_keys)
        pkey_ext = pathlib.PurePosixPath(urlparse(physical_key).path).suffix

        fmt = FormatsRegistry.for_meta(self.meta) or FormatsRegistry.for_ext(pkey_ext)

        if fmt is None:
            raise QuiltException("No serialization metadata, and guessing by extension failed.")

        data, _ = get_bytes(physical_key)
        self._verify_hash(data)

        return fmt.deserialize(data)

    def fetch(self, dest):
        """
        Gets objects from entry and saves them to dest.

        Args:
            dest: where to put the files

        Returns:
            None
        """
        physical_key = _to_singleton(self.physical_keys)
        dest = fix_url(dest)
        copy_file(physical_key, dest, self.meta)

    def __call__(self):
        """
        Shorthand for self.deserialize()
        """
        return self.deserialize()


class Package(object):
    """ In-memory representation of a package """

    def __init__(self):
        self._children = {}
        self._meta = {'version': 'v0'}

    @classmethod
    def validate_package_name(cls, name):
        """ Verify that a package name is two alphanumerics strings separated by a slash."""
        if not re.match(PACKAGE_NAME_FORMAT, name):
            raise QuiltException("Invalid package name, must contain exactly one /.")

    @classmethod
    def install(cls, name, registry, pkg_hash=None, dest=None, dest_registry=None):
        """
        Installs a named package to the local registry and downloads its files.

        Args:
            name(str): Name of package to install.
            registry(str): Registry where package is located.
            pkg_hash(str): Hash of package to install. Defaults to latest.
            dest(str): Local path to download files to.
            dest_registry(str): Registry to install package to. Defaults to local registry.

        Returns:
            A new Package that points to files on your local machine.
        """
        if dest_registry is None:
            dest_registry = BASE_PATH

        pkg = cls.browse(name=name, registry=registry, pkg_hash=pkg_hash)
        if dest:
            return pkg.push(name=name, dest=dest, registry=dest_registry)
        else:
            raise NotImplementedError

    @classmethod
    def browse(cls, name=None, registry=None, pkg_hash=None):
        """
        Load a package into memory from a registry without making a local copy of
        the manifest.

        Args:
            name(string): name of package to load
            registry(string): location of registry to load package from
            pkg_hash(string): top hash of package version to load
        """
        registry_prefix = get_package_registry(fix_url(registry) if registry else None)

        if pkg_hash is not None:
            # If hash is specified, name doesn't matter.
            pkg_path = '{}/packages/{}'.format(registry_prefix, pkg_hash)
            return cls._from_path(pkg_path)
        else:
            cls.validate_package_name(name)

        pkg_path = '{}/named_packages/{}/latest'.format(registry_prefix, quote(name))
        latest_bytes, _ = get_bytes(pkg_path)
        latest_hash = latest_bytes.decode('utf-8')

        latest_hash = latest_hash.strip()
        latest_path = '{}/packages/{}'.format(registry_prefix, quote(latest_hash))
        return cls._from_path(latest_path)


    @classmethod
    def _from_path(cls, uri):
        """ Takes a URI and returns a package loaded from that URI """
        src_url = urlparse(uri)
        if src_url.scheme == 'file':
            with open(parse_file_url(src_url)) as open_file:
                pkg = cls.load(open_file)
        elif src_url.scheme == 's3':
            body, _ = get_bytes(uri)
            pkg = cls.load(io.BytesIO(body))
        else:
            raise NotImplementedError
        return pkg

    @classmethod
    def _split_key(cls, logical_key):
        """
        Converts a string logical key like 'a/b/c' into a list of ['a', 'b', 'c'].
        Returns the original key if it's already a list or a tuple.
        """
        if isinstance(logical_key, string_types):
            path = logical_key.split('/')
        elif isinstance(logical_key, (tuple, list)):
            path = logical_key
        else:
            raise TypeError('Invalid logical_key: %r' % logical_key)
        return path

    def __contains__(self, logical_key):
        """
        Checks whether the package contains a specified logical_key.

        Returns:
            True or False
        """
        try:
            self[logical_key]
            return True
        except KeyError:
            return False

    def __getitem__(self, logical_key):
        """
        Filters the package based on prefix, and returns either a new Package
            or a PackageEntry.

        Args:
            prefix(str): prefix to filter on

        Returns:
            PackageEntry if prefix matches a logical_key exactly
            otherwise Package
        """
        pkg = self
        for key_fragment in self._split_key(logical_key):
            pkg = pkg._children[key_fragment]
        return pkg

    def fetch(self, dest):
        """
        Copy all descendants to dest. Descendants are written under their logical
        names _relative_ to self. So if p[a] has two children, p[a][b] and p[a][c],
        then p[a].fetch("mydir") will produce the following:
            mydir/
                b
                c

        Args:
            dest: where to put the files (locally)

        Returns:
            None
        """
        # TODO: do this with improved parallelism? connections etc. could be reused
        nice_dest = fix_url(dest).rstrip('/')
        for logical_key, entry in self.walk():
            entry.fetch('{}/{}'.format(nice_dest, quote(logical_key)))

    def keys(self):
        """
        Returns logical keys in the package.
        """
        return self._children.keys()

    def __iter__(self):
        return iter(self._children)

    def __len__(self):
        return len(self._children)

    def walk(self):
        """
        Generator that traverses all entries in the package tree and returns tuples of (key, entry),
        with keys in alphabetical order.
        """
        for name, child in sorted(self._children.items()):
            if isinstance(child, PackageEntry):
                yield name, child
            else:
                for key, value in child.walk():
                    yield name + '/' + key, value

    @classmethod
    def load(cls, readable_file):
        """
        Loads a package from a readable file-like object.

        Args:
            readable_file: readable file-like object to deserialize package from

        Returns:
            a new Package object

        Raises:
            file not found
            json decode error
            invalid package exception
        """
        reader = jsonlines.Reader(readable_file)
        meta = reader.read()
        meta.pop('top_hash', None)  # Obsolete as of PR #130
        pkg = cls()
        pkg._meta = meta
        for obj in reader:
            path = cls._split_key(obj.pop('logical_key'))
            subpkg = pkg._ensure_subpackage(path[:-1])
            key = path[-1]
            if key in subpkg._children:
                raise PackageException("Duplicate logical key while loading package")
            subpkg._children[key] = PackageEntry(
                obj['physical_keys'],
                obj['size'],
                obj['hash'],
                obj['meta']
            )

        return pkg

    def set_dir(self, lkey, path):
        """
        Adds all files from path to the package.

        Recursively enumerates every file in path, and adds them to
            the package according to their relative location to path.

        Args:
            lkey(string): prefix to add to every logical key,
                use '/' for the root of the package.
            path(string): path to scan for files to add to package.

        Returns:
            self

        Raises:
            when path doesn't exist
        """
        lkey = lkey.strip("/") + "/"

        if lkey == '/':
            # Prevent created logical keys from starting with '/'
            lkey = ''

        # TODO: deserialization metadata
        url = urlparse(fix_url(path).strip('/'))
        if url.scheme == 'file':
            src_path = pathlib.Path(parse_file_url(url))
            if not src_path.is_dir():
                raise PackageException("The specified directory doesn't exist")
            files = src_path.rglob('*')
            for f in files:
                if not f.is_file():
                    continue
                entry = PackageEntry([f], None, None, None)
                logical_key = lkey + f.relative_to(src_path).as_posix()
                # TODO: Warn if overwritting a logical key?
                self.set(logical_key, entry)
        else:
            raise NotImplementedError

        return self

    def get(self, logical_key):
        """
<<<<<<< HEAD
        Gets object from logical_key and returns it as an in-memory object.
=======
        Gets object from local_key and returns its physical path.
        Equivalent to self[logical_key].get().
>>>>>>> 206dc9fe

        Args:
            logical_key(string): logical key of the object to get

        Returns:
            Physical path as a string.

        Raises:
            KeyError: when logical_key is not present in the package
            ValueError: if the logical_key points to a Package rather than PackageEntry.
        """
        obj = self[logical_key]
        if not isinstance(obj, PackageEntry):
            raise ValueError("Key does point to a PackageEntry")
        return obj.get()

    def get_meta(self, logical_key):
        """
        Returns metadata for specified logical key.
        """
        obj = self[logical_key]
        if not isinstance(obj, PackageEntry):
            raise ValueError("Key does point to a PackageEntry")
        return obj.meta

    def _fix_sha256_and_size(self):
        entries = [entry for key, entry in self.walk() if entry.hash is None or entry.size is None]
        results = calculate_sha256_and_size((entry.physical_keys[0] for entry in entries))
        for entry, (obj_hash, size) in zip(entries, results):
            entry.hash = dict(type='SHA256', value=obj_hash)
            entry.size = size

    def build(self, name=None, registry=None):
        """
        Serializes this package to a registry.

        Args:
            name: optional name for package
            registry: registry to build to
                    defaults to local registry

        Returns:
            the top hash as a string
        """
        registry_prefix = get_package_registry(fix_url(registry) if registry else None)

        self._fix_sha256_and_size()

        hash_string = self.top_hash()
        manifest = io.BytesIO()
        self.dump(manifest)
        put_bytes(
            manifest.getvalue(),
            registry_prefix + '/packages/' + hash_string
        )

        if name:
            # Sanitize name.
            self.validate_package_name(name)

            named_path = registry_prefix + '/named_packages/' + quote(name) + '/'
            # todo: use a float to string formater instead of double casting
            hash_bytes = hash_string.encode('utf-8')
            timestamp_path = named_path + str(int(time.time()))
            latest_path = named_path + "latest"
            put_bytes(hash_bytes, timestamp_path)
            put_bytes(hash_bytes, latest_path)

        return hash_string

    def dump(self, writable_file):
        """
        Serializes this package to a writable file-like object.

        Args:
            writable_file: file-like object to write serialized package.

        Returns:
            None

        Raises:
            fail to create file
            fail to finish write
        """
        writer = jsonlines.Writer(writable_file)
        writer.write(self._meta)
        for logical_key, entry in self.walk():
            writer.write({'logical_key': logical_key, **entry.as_dict()})

    def update(self, new_keys_dict, meta=None, prefix=None):
        """
        Updates the package with the keys and values in new_keys_dict.

        If a metadata dict is provided, it is attached to and overwrites
        metadata for all entries in new_keys_dict.

        Args:
            new_dict(dict): dict of logical keys to update.
            meta(dict): metadata dict to attach to every input entry.
            prefix(string): a prefix string to prepend to every logical key.

        Returns:
            self

        """
        prefix = "" if not prefix else prefix.strip("/") + "/"
        for logical_key, entry in new_keys_dict.items():
            self.set(prefix + logical_key, entry, meta)
        return self

    def set(self, logical_key, entry, meta=None):
        """
        Returns self with the object at logical_key set to entry.

        Args:
            logical_key(string): logical key to update
            entry(PackageEntry OR string): new entry to place at logical_key in the package
                if entry is a string, it is treated as a URL, and an entry is created based on it
            meta(dict): metadata dict to attach to entry

        Returns:
            self
        """
        if isinstance(entry, (string_types, getattr(os, 'PathLike', str))):
            url = fix_url(str(entry))
            get_meta(url)  # Unused, but ensures that the URL exists
            entry = PackageEntry([url], None, None, meta)
        elif isinstance(entry, PackageEntry):
            entry = entry._clone()
            if meta is not None:
                entry.meta = meta
        else:
            raise TypeError("Expected a string for entry")

        path = self._split_key(logical_key)

        pkg = self._ensure_subpackage(path[:-1])
        pkg._children[path[-1]] = entry

        return self

    def _ensure_subpackage(self, path):
        """
        Creates a package and any intermediate packages at the given path.

        Args:
            path(list): logical key as a list or tuple

        Returns:
            newly created or existing package at that path
        """
        pkg = self
        for key_fragment in path:
            pkg = pkg._children.setdefault(key_fragment, Package())
        return pkg

    def delete(self, logical_key):
        """
        Returns the package with logical_key removed.

        Returns:
            self

        Raises:
            KeyError: when logical_key is not present to be deleted
        """
        path = self._split_key(logical_key)
        pkg = self[path[:-1]]
        del pkg._children[path[-1]]
        return self

    def top_hash(self):
        """
        Returns the top hash of the package.

        Note that physical keys are not hashed because the package has
            the same semantics regardless of where the bytes come from.

        Returns:
            A string that represents the top hash of the package
        """
        top_hash = hashlib.sha256()
        assert 'top_hash' not in self._meta
        top_meta = json.dumps(self._meta, sort_keys=True, separators=(',', ':'))
        top_hash.update(top_meta.encode('utf-8'))
        for logical_key, entry in self.walk():
            entry_dict = entry.as_dict()
            entry_dict['logical_key'] = logical_key
            entry_dict.pop('physical_keys', None)
            entry_dict_str = json.dumps(entry_dict, sort_keys=True, separators=(',', ':'))
            top_hash.update(entry_dict_str.encode('utf-8'))

        return top_hash.hexdigest()

    def push(self, name, dest, registry=None):
        """
        Copies objects to path, then creates a new package that points to those objects.
        Copies each object in this package to path according to logical key structure,
        then adds to the registry a serialized version of this package
        with physical_keys that point to the new copies.
        Args:
            name: name for package in registry
            dest: where to copy the objects in the package
            registry: registry where to create the new package
        Returns:
            A new package that points to the copied objects
        """
        self.validate_package_name(name)

        if registry is None:
            registry = dest

        self._fix_sha256_and_size()

        dest_url = fix_url(dest).rstrip('/') + '/' + quote(name)
        if dest_url.startswith('file://') or dest_url.startswith('s3://'):
            pkg = self._materialize(dest_url)
            pkg.build(name, registry=registry)
            return pkg
        else:
            raise NotImplementedError

    def _materialize(self, dest_url):
        """
        Copies objects to path, then creates a new package that points to those objects.

        Copies each object in this package to path according to logical key structure,
        and returns a package with physical_keys that point to the new copies.

        Args:
            path: where to copy the objects in the package

        Returns:
            A new package that points to the copied objects

        Raises:
            fail to get bytes
            fail to put bytes
            fail to put package to registry
        """
        pkg = self.__class__()
        pkg._meta = self._meta
        # Since all that is modified is physical keys, pkg will have the same top hash
        for logical_key, entry in self.walk():
            # Copy the datafiles in the package.
            physical_key = _to_singleton(entry.physical_keys)
            new_physical_key = dest_url + "/" + quote(logical_key)
            copy_file(physical_key, new_physical_key, entry.meta)

            # Create a new package entry pointing to the new remote key.
            new_entry = entry._clone()
            new_entry.physical_keys = [new_physical_key]
            pkg.set(logical_key, new_entry)
        return pkg

    def diff(self, other_pkg):
        """
        Returns three lists -- added, modified, deleted.

        Added: present in other_pkg but not in self.
        Modified: present in both, but different.
        Deleted: present in self, but not other_pkg.

        Args:
            other_pkg: Package to diff 

        Returns:
            added, modified, deleted (all lists of logical keys)
        """
        deleted = []
        modified = []
        other_entries = dict(other_pkg.walk())
        for lk, entry in self.walk():
            other_entry = other_entries.pop(lk, None)
            if other_entry is None:
                deleted.append(lk)
            elif entry != other_entry:
                modified.append(lk)

        added = list(sorted(other_entries))
        
        return added, modified, deleted<|MERGE_RESOLUTION|>--- conflicted
+++ resolved
@@ -11,21 +11,18 @@
 from urllib.parse import quote, urlparse
 
 import jsonlines
-<<<<<<< HEAD
 from six import string_types, binary_type
 
-from .data_transfer import copy_file, get_bytes, put_bytes
-from .formats import FormatsRegistry
-=======
-from six import string_types
->>>>>>> 206dc9fe
 
 from .data_transfer import (
-    calculate_sha256_and_size, copy_file, deserialize_obj,
-    get_bytes, get_meta, put_bytes, TargetType
+    calculate_sha256_and_size, copy_file, get_bytes, get_meta, put_bytes
 )
 from .exceptions import PackageException
-from .util import QuiltException, BASE_PATH, fix_url, PACKAGE_NAME_FORMAT, parse_file_url
+from .formats import FormatsRegistry
+from .util import (
+    QuiltException, BASE_PATH, fix_url, PACKAGE_NAME_FORMAT, parse_file_url,
+    parse_s3_url
+)
 
 
 def hash_file(readable_file):
@@ -477,12 +474,8 @@
 
     def get(self, logical_key):
         """
-<<<<<<< HEAD
-        Gets object from logical_key and returns it as an in-memory object.
-=======
-        Gets object from local_key and returns its physical path.
+        Gets object from logical_key and returns its physical path.
         Equivalent to self[logical_key].get().
->>>>>>> 206dc9fe
 
         Args:
             logical_key(string): logical key of the object to get
