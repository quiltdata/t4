--- conflicted
+++ resolved
@@ -284,7 +284,6 @@
 
         target_str = entry.meta.get('target')
         if target_str is None:
-<<<<<<< HEAD
             target_str = _guess_target_by_ext(logical_key, None)
             if target_str is None:
                 # No ext for logical key -- let's check the physical keys.
@@ -295,11 +294,7 @@
                     # no conflicts -- use the found target type.
                     target_str = targets[0]
             if target_str is None:
-                HeliumException("No serialization target in metadata, and inference failed.")
-=======
-            raise QuiltException("No serialization metadata")
-
->>>>>>> 5ad81576
+                QuiltException("No serialization target in metadata, and inference failed.")
         try:
             target = TargetType(target_str)
         except ValueError:
