--- conflicted
+++ resolved
@@ -15,23 +15,14 @@
 
 
 from .data_transfer import (
-<<<<<<< HEAD
-    calculate_sha256_and_size, copy_file, get_bytes, get_meta, put_bytes
+    calculate_sha256_and_size, copy_file, get_bytes, get_meta, 
+    list_object_versions, put_bytes
 )
 from .exceptions import PackageException
 from .formats import FormatRegistry
 from .util import (
     QuiltException, BASE_PATH, fix_url, PACKAGE_NAME_FORMAT, parse_file_url,
     parse_s3_url
-=======
-    calculate_sha256_and_size, copy_file, deserialize_obj,
-    get_bytes, get_meta, list_object_versions, put_bytes, TargetType
-)
-from .exceptions import PackageException
-from .util import (
-    QuiltException, BASE_PATH, fix_url, PACKAGE_NAME_FORMAT,
-    parse_file_url, parse_s3_url
->>>>>>> dacace49
 )
 
 
