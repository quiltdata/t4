--- conflicted
+++ resolved
@@ -15,14 +15,8 @@
 
 
 from .data_transfer import (
-<<<<<<< HEAD
-    calculate_sha256, copy_file, get_bytes, get_size_and_meta, 
+    calculate_sha256, copy_file, copy_file_list, get_bytes, get_size_and_meta, 
     list_object_versions, put_bytes
-=======
-    calculate_sha256, copy_file, copy_file_list, deserialize_obj,
-    get_bytes, get_size_and_meta, list_object_versions, put_bytes,
-    TargetType
->>>>>>> f0702b4c
 )
 from .exceptions import PackageException
 from .formats import FormatRegistry
