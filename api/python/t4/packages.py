import copy
import hashlib
import io
import json
import pathlib
from pathlib import Path
import os

import tempfile
import time

from urllib.parse import quote, urlparse

import jsonlines

from .data_transfer import copy_file, deserialize_obj, download_bytes, TargetType

from .exceptions import PackageException
from .util import QuiltException, BASE_PATH, fix_url, parse_file_url, parse_s3_url


def hash_file(readable_file):
    """ Returns SHA256 hash of readable file-like object """
    buf = readable_file.read(4096)
    hasher = hashlib.sha256()
    while buf:
        hasher.update(buf)
        buf = readable_file.read(4096)

    return hasher.hexdigest()

def read_physical_key(physical_key):
    # TODO: Stream the data.
    url = urlparse(physical_key)
    if url.scheme == 'file':
        with open(parse_file_url(url), 'rb') as fd:
            return fd.read()
    elif url.scheme == 's3':
        bucket, path, version_id = parse_s3_url(url)
        return download_bytes(bucket + '/' + path, version_id)[0]
    else:
        raise NotImplementedError


def get_package_registry(path=''):
    """ Returns the package registry root for a given path """
    if path.startswith('s3://'):
        bucket = path[5:].partition('/')[0]
        return "s3://{}/.quilt".format(bucket)
    # Default to the local registry.
    return get_local_package_registry().as_uri()

def get_local_package_registry():
    """ Returns a local package registry Path. """
    Path(BASE_PATH, "packages").mkdir(parents=True, exist_ok=True)
    Path(BASE_PATH, "named_packages").mkdir(parents=True, exist_ok=True)
    return BASE_PATH

class PackageEntry(object):
    """
    Represents an entry at a logical key inside a package.
    """
    __slots__ = ['physical_keys', 'size', 'hash', 'meta']
    def __init__(self, physical_keys, size, hash_obj, meta):
        """
        Creates an entry.

        Args:
            physical_keys is a nonempty list of URIs (either s3:// or file://)
            size(number): size of object in bytes
            hash({'type': string, 'value': string}): hash object
                for example: {'type': 'SHA256', 'value': 'bb08a...'}
            meta(dict): metadata dictionary

        Returns:
            a PackageEntry
        """
        assert physical_keys
        self.physical_keys = [fix_url(x) for x in physical_keys]
        self.size = size
        self.hash = hash_obj
        self.meta = meta

    def as_dict(self):
        """
        Returns dict representation of entry.
        """
        ret = {
            'physical_keys': self.physical_keys,
            'size': self.size,
            'hash': self.hash,
            'meta': self.meta
        }
        return copy.deepcopy(ret)

    @staticmethod
    def from_local_path(path):
        with open(path, 'rb') as file_to_hash:
            hash_obj = {
                'type': 'SHA256',
                'value': hash_file(file_to_hash)
            }

        size = os.path.getsize(path)
        physical_keys = [pathlib.Path(path).resolve().as_uri()]
        return PackageEntry(physical_keys, size, hash_obj, {})

    def _clone(self):
        """
        Returns clone of this package.
        """
        return PackageEntry(copy.deepcopy(self.physical_keys), self.size, \
                            copy.deepcopy(self.hash), copy.deepcopy(self.meta))

    def _verify_hash(self, read_bytes):
        """
        Verifies hash of bytes
        """
        if self.hash.get('type') != 'SHA256':
            raise NotImplementedError
        hasher = hashlib.sha256()
        hasher.update(read_bytes)
        digest = hasher.hexdigest()
        if digest != self.hash.get('value'):
            raise QuiltException("Hash validation failed")

    def get(self):
        """
        Returns a tuple of the object this entry corresponds to and its metadata.

        Returns:
            A tuple containing the deserialized object from the logical_key and its metadata

        Raises:
            physical key failure
            hash verification fail
            when deserialization metadata is not present
        """
        target_str = self.meta.get('target')
        if target_str is None:
            raise QuiltException("No serialization metadata")

        try:
            target = TargetType(target_str)
        except ValueError:
            raise QuiltException("Unknown serialization target: %r" % target_str)

        physical_keys = self.physical_keys
        if len(physical_keys) > 1:
            raise NotImplementedError
        physical_key = physical_keys[0] # TODO: support multiple physical keys

        data = read_physical_key(physical_key)

        self._verify_hash(data)

        return deserialize_obj(data, target), self.meta.get('user_meta')

    def __call__(self):
        """
        Shorthand for self.get()[0]
        """
        return self.get()[0]


class Package(object):
    """ In-memory representation of a package """

    def __init__(self, name=None, pkg_hash=None, registry=''):
        """
        Create a Package from scratch, or load one from a registry.

        Args:
            name(string): name of package to load
            pkg_hash(string): top hash of package version to load
            registry(string): location of registry to load package from
        """
        if name is None and pkg_hash is None:
            self._data = {}
            self._meta = {'version': 'v0'}
            return

        registry = get_package_registry(fix_url(registry))

        if pkg_hash is not None:
            # If hash is specified, name doesn't matter.
            pkg_path = '{}/packages/{}'.format(registry, pkg_hash)
            pkg = self._from_path(pkg_path)
            # Can't assign to self, so must mutate.
            self._set_state(pkg._data, pkg._meta)
            return

        pkg_path = '{}/named_packages/{}/'.format(registry, quote(name))
        latest = urlparse(pkg_path + 'latest')
        if latest.scheme == 'file':
            latest_path = parse_file_url(latest)
            with open(latest_path) as latest_file:
                latest_hash = latest_file.read()
        elif latest.scheme == 's3':
            bucket, path, vid = parse_s3_url(latest)
            latest_bytes, _ = download_bytes(bucket + '/' + path, version=vid)
            latest_hash = latest_bytes.decode('utf-8')
        else:
            raise NotImplementedError

        latest_hash = latest_hash.strip()
        latest_path = '{}/packages/{}'.format(registry, quote(latest_hash))
        pkg = self._from_path(latest_path)
        # Can't assign to self, so must mutate.
        self._set_state(pkg._data, pkg._meta)

    @staticmethod
    def _from_path(uri):
        """ Takes a URI and returns a package loaded from that URI """
        src_url = urlparse(uri)
        if src_url.scheme == 'file':
            with open(parse_file_url(src_url)) as open_file:
                pkg = Package.load(open_file)
        elif src_url.scheme == 's3':
            bucket, path, vid = parse_s3_url(urlparse(src_url.geturl()))
            body, _ = download_bytes(bucket + '/' + path, version=vid)
            pkg = Package.load(io.BytesIO(body))
        else:
            raise NotImplementedError
        return pkg


    def _set_state(self, data, meta):
        self._data = data
        self._meta = meta
        return self

    def _clone(self):
        """
        Returns clone of this package.
        """
        return Package()._set_state(copy.deepcopy(self._data), copy.deepcopy(self._meta))

    def __contains__(self, logical_key):
        """
        Checks whether the package contains a specified logical_key.

        Returns:
            True or False
        """
        return logical_key in self._data

<<<<<<< HEAD
    def __getitem__(self, prefix):
        """
        Filters the package based on prefix, and returns either a new Package
            or a PackageEntry.

        Args:
            prefix(str): prefix to filter on

        Returns:
            PackageEntry if prefix matches a logical_key exactly
            otherwise Package
        """
        if prefix in self._data:
            return self._data[prefix]
        result = Package()
        slash_prefix = prefix.strip('/') + '/' # ensure it ends with exactly one /
        for key, entry in self._data:
            if key.startswith(slash_prefix):
                new_key = key[len(slash_prefix):]
                result.set(new_key, entry)
        return result
=======
    def keys(self):
        """
        Returns list of logical_keys in the package.
        """
        return list(self._data.keys())
>>>>>>> b828a4b1

    @staticmethod
    def load(readable_file):
        """
        Loads a package from a readable file-like object.

        Args:
            readable_file: readable file-like object to deserialize package from

        Returns:
            a new Package object

        Raises:
            file not found
            json decode error
            invalid package exception
        """
        data = {}
        reader = jsonlines.Reader(readable_file)
        meta = reader.read()
        for obj in reader:
            lk = obj.pop('logical_key')
            if lk in data:
                raise PackageException("Duplicate logical key while loading package")
            data[lk] = PackageEntry(
                obj['physical_keys'],
                obj['size'],
                obj['hash'],
                obj['meta']
            )

        return Package()._set_state(data, meta)

    def capture(self, path, prefix=None):
        """
        Adds all files from path to the package.

        Recursively enumerates every file in path, and adds them to
            the package according to their relative location to path.

        Args:
            path(string): path to package

        Returns:
            self

        Raises:
            when path doesn't exist
        """
        prefix = "" if not prefix else quote(prefix).strip("/") + "/"

        # TODO: anything but local paths
        # TODO: deserialization metadata
        src_path = pathlib.Path(path)
        files = src_path.rglob('*')
        for f in files:
            if not f.is_file():
                continue
            entry = PackageEntry.from_local_path(f)
            logical_key = prefix + f.relative_to(src_path).as_posix()
            # TODO: Warn if overwritting a logical key?
            self.set(logical_key, entry)

        # Must unset old top hash when modifying package.
        self._unset_tophash()
        return self

    def get(self, logical_key):
        """
        Gets object from local_key and returns it as an in-memory object.

        Args:
            logical_key(string): logical key of the object to get

        Returns:
            A tuple containing the deserialized object from the logical_key and its metadata

        Raises:
            KeyError: when logical_key is not present in the package
            physical key failure
            hash verification fail
            when deserialization metadata is not present
        """
        entry = self._data[logical_key]

        return entry.get()

    def copy(self, logical_key, dest):
        """
        Gets objects from logical_key inside the package and saves them to dest.

        Args:
            logical_key: logical key inside package to get
            dest: where to put the files

        Returns:
            None

        Raises:
            logical key not found
            physical key failure
            fail to create file
            fail to finish write
        """
        entry = self._data[logical_key]

        physical_keys = entry.physical_keys
        if len(physical_keys) > 1:
            raise NotImplementedError
        physical_key = physical_keys[0] # TODO: support multiple physical keys

        dest = fix_url(dest)

        copy_file(physical_key, dest, entry.meta)

    def get_meta(self, logical_key):
        """
        Returns metadata for specified logical key.
        """
        entry = self._data[logical_key]
        return entry.meta

    def build(self, name=None, registry=None):
        """
        Serializes this package to a registry.

        Args:
            name: optional name for package
            registry: registry to build to
                    defaults to local registry

        Returns:
            the top hash as a string
        """
        if registry is not None:
            registry = get_package_registry(fix_url(registry))
        else:
            registry = get_package_registry()

        hash_string = self.top_hash()
        with tempfile.NamedTemporaryFile() as manifest:
            self.dump(manifest)
            manifest.flush()
            copy_file(
                pathlib.Path(manifest.name).resolve().as_uri(),
                registry.strip('/') + '/' + "packages/" + hash_string,
                {}
            )

        if name:
            # Sanitize name.
            name = quote(name)

            named_path = registry.strip('/') + '/named_packages/' + quote(name) + '/'
            # todo: use a float to string formater instead of double casting
            with tempfile.NamedTemporaryFile() as hash_file:
                hash_file.write(self.top_hash().encode('utf-8'))
                hash_file.flush()
                hash_uri = pathlib.Path(hash_file.name).resolve().as_uri()
                timestamp_path = named_path + str(int(time.time()))
                latest_path = named_path + "latest"
                copy_file(hash_uri, timestamp_path, {})
                hash_file.seek(0)
                copy_file(hash_uri, latest_path, {})

        return hash_string

    def dump(self, writable_file):
        """
        Serializes this package to a writable file-like object.

        Args:
            writable_file: file-like object to write serialized package.

        Returns:
            None

        Raises:
            fail to create file
            fail to finish write
        """
        self.top_hash() # Assure top hash is calculated.
        writer = jsonlines.Writer(writable_file)
        writer.write(self._meta)
        for logical_key, entry in self._data.items():
            writer.write({'logical_key': logical_key, **entry.as_dict()})

    def update(self, new_keys_dict, meta=None):
        """
        Updates the package with the keys and values in new_keys_dict.

        If a metadata dict is provided, it is attached to and overwrites
        metadata for all entries in new_keys_dict.

        Args:
            new_dict(dict): dict of logical keys to update
            meta(dict): metadata dict to attach to every input entry.

        Returns:
            self

        """
        for logical_key, entry in new_keys_dict.items():
            self.set(logical_key, entry, meta)

        self._unset_tophash()
        return self

    def set(self, logical_key, entry=None, meta=None):
        """
        Returns self with the object at logical_key set to entry.

        Args:
            logical_key(string): logical key to update
            entry(PackageEntry OR string): new entry to place at logical_key in the package
                if entry is a string, it is treated as a path to local disk and an entry
                is created based on the file at that path on your local disk
            meta(dict): metadata dict to attach to entry. If meta is provided, set just
                updates the meta attached to logical_key without changing anything
                else in the entry

        Returns:
            self
        """
        if entry is None and meta is None:
            raise PackageException('Must specify either entry or meta')

        if entry is None:
            return self._update_meta(logical_key, meta)

        if isinstance(entry, str):
            entry = PackageEntry.from_local_path(entry)
            if meta is not None:
                entry.meta = meta
            self._data[logical_key] = entry
        elif isinstance(entry, PackageEntry):
            if meta is not None:
                raise PackageException("Must specify metadata in the entry")
            self._data[logical_key] = entry
        else:
            raise NotImplementedError

        # Must unset old top hash when modifying package
        self._unset_tophash()
        return self

    def _update_meta(self, logical_key, meta):
        self._data[logical_key].meta = meta
        self._unset_tophash()
        return self

    def delete(self, logical_key):
        """
        Returns the package with logical_key removed.

        Returns:
            self

        Raises:
            KeyError: when logical_key is not present to be deleted
        """
        self._data.pop(logical_key)
        # Must unset old top hash when modifying package
        self._unset_tophash()
        return self

    def _top_hash(self):
        """
        Sets the top_hash in _meta

        Returns:
            None
        """
        top_hash = hashlib.sha256()
        hashable_meta = copy.deepcopy(self._meta)
        hashable_meta.pop('top_hash', None)
        top_meta = json.dumps(hashable_meta, sort_keys=True, separators=(',', ':'))
        top_hash.update(top_meta.encode('utf-8'))
        for logical_key, entry in sorted(list(self._data.items())):
            entry_dict = entry.as_dict()
            entry_dict['logical_key'] = logical_key
            entry_dict.pop('physical_keys', None)
            entry_dict_str = json.dumps(entry_dict, sort_keys=True, separators=(',', ':'))
            top_hash.update(entry_dict_str.encode('utf-8'))

        self._meta['top_hash'] = {
            'alg': 'v0',
            'value': top_hash.hexdigest()
        }

    def _unset_tophash(self):
        """
        Unsets the top hash
        When a package is created from an existing package, the top hash
            must be deleted so a correct new one can be calculated
            when necessary
        """
        self._meta.pop('top_hash', None)

    def top_hash(self):
        """
        Returns the top hash of the package.

        Note that physical keys are not hashed because the package has
            the same semantics regardless of where the bytes come from.

        Returns:
            A string that represents the top hash of the package
        """
        if 'top_hash' not in self._meta:
            self._top_hash()
        return self._meta['top_hash']['value']

    def push(self, path, name=None):
        """
        Copies objects to path, then creates a new package that points to those objects.
        Copies each object in this package to path according to logical key structure,
        then adds to the registry a serialized version of this package
        with physical_keys that point to the new copies.
        Args:
            path: where to copy the objects in the package
            name: name for package in registry
        Returns:
            A new package that points to the copied objects
        """
        dest = fix_url(path).strip('/')
        if name:
            dest = dest + '/' + quote(name)
        if dest.startswith('file://') or dest.startswith('s3://'):
            pkg = self._materialize(dest)
            pkg.build(name, registry=get_package_registry(dest))
            return pkg
        else:
            raise NotImplementedError

    def _materialize(self, path):
        """
        Copies objects to path, then creates a new package that points to those objects.

        Copies each object in this package to path according to logical key structure,
        and returns a package with physical_keys that point to the new copies.

        Args:
            path: where to copy the objects in the package

        Returns:
            A new package that points to the copied objects

        Raises:
            fail to get bytes
            fail to put bytes
            fail to put package to registry
        """
        pkg = self._clone()
        # Since all that is modified is physical keys, pkg will have the same top hash
        for logical_key, entry in self._data.items():
            # Copy the datafiles in the package.
            new_physical_key = path + "/" + quote(logical_key)

            self.copy(logical_key, new_physical_key)
            # Create a new package pointing to the new remote key.
            new_entry = entry._clone()
            new_entry.physical_keys = [new_physical_key]
            # Treat as a local path
            pkg = pkg.set(logical_key, new_entry)
        return pkg<|MERGE_RESOLUTION|>--- conflicted
+++ resolved
@@ -245,7 +245,6 @@
         """
         return logical_key in self._data
 
-<<<<<<< HEAD
     def __getitem__(self, prefix):
         """
         Filters the package based on prefix, and returns either a new Package
@@ -267,13 +266,12 @@
                 new_key = key[len(slash_prefix):]
                 result.set(new_key, entry)
         return result
-=======
+
     def keys(self):
         """
         Returns list of logical_keys in the package.
         """
         return list(self._data.keys())
->>>>>>> b828a4b1
 
     @staticmethod
     def load(readable_file):
