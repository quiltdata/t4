import copy
import hashlib
import io
import json
import pathlib
from pathlib import Path
import os
import re

import tempfile
import time

from urllib.parse import quote, urlparse

import jsonlines
from six import string_types

from .data_transfer import copy_file, deserialize_obj, download_bytes, TargetType

from .exceptions import PackageException
from .util import QuiltException, BASE_PATH, fix_url, PACKAGE_NAME_FORMAT, parse_file_url, \
    parse_s3_url


def hash_file(readable_file):
    """ Returns SHA256 hash of readable file-like object """
    buf = readable_file.read(4096)
    hasher = hashlib.sha256()
    while buf:
        hasher.update(buf)
        buf = readable_file.read(4096)

    return hasher.hexdigest()

def read_physical_key(physical_key):
    # TODO: Stream the data.
    url = urlparse(physical_key)
    if url.scheme == 'file':
        with open(parse_file_url(url), 'rb') as fd:
            return fd.read()
    elif url.scheme == 's3':
        bucket, path, version_id = parse_s3_url(url)
        return download_bytes(bucket + '/' + path, version_id)[0]
    else:
        raise NotImplementedError

def get_package_registry(path=None):
    """ Returns the package registry root for a given path """
    if path is None:
        path = BASE_PATH.as_uri()
    return path.rstrip('/') + '/.quilt'


class PackageEntry(object):
    """
    Represents an entry at a logical key inside a package.
    """
    __slots__ = ['physical_keys', 'size', 'hash', 'meta']
    def __init__(self, physical_keys, size, hash_obj, meta):
        """
        Creates an entry.

        Args:
            physical_keys is a nonempty list of URIs (either s3:// or file://)
            size(number): size of object in bytes
            hash({'type': string, 'value': string}): hash object
                for example: {'type': 'SHA256', 'value': 'bb08a...'}
            meta(dict): metadata dictionary

        Returns:
            a PackageEntry
        """
        assert physical_keys
        self.physical_keys = [fix_url(x) for x in physical_keys]
        self.size = size
        self.hash = hash_obj
        self.meta = meta

    def as_dict(self):
        """
        Returns dict representation of entry.
        """
        ret = {
            'physical_keys': self.physical_keys,
            'size': self.size,
            'hash': self.hash,
            'meta': self.meta
        }
        return copy.deepcopy(ret)

    @classmethod
    def from_local_path(cls, path):
        with open(path, 'rb') as file_to_hash:
            hash_obj = {
                'type': 'SHA256',
                'value': hash_file(file_to_hash)
            }

        size = os.path.getsize(path)
        physical_keys = [pathlib.Path(path).resolve().as_uri()]
        return cls(physical_keys, size, hash_obj, {})

    def _clone(self):
        """
        Returns clone of this package.
        """
        return self.__class__(copy.deepcopy(self.physical_keys), self.size, \
                              copy.deepcopy(self.hash), copy.deepcopy(self.meta))

    def set_user_meta(self, meta):
        """
        Sets the user_meta for this PackageEntry.
        """
        self.meta['user_meta'] = meta

    def get_user_meta(self):
        """
        Returns the user metadata from this PackageEntry.
        """
        return self.meta.get('user_meta')

    def get_meta(self):
        """
        Returns the metadata from this PackageEntry.
        """
        return self.meta

    def _verify_hash(self, read_bytes):
        """
        Verifies hash of bytes
        """
        if self.hash.get('type') != 'SHA256':
            raise NotImplementedError
        digest = hashlib.sha256(read_bytes).hexdigest()
        if digest != self.hash.get('value'):
            raise QuiltException("Hash validation failed")

    def get(self):
        """
        Returns the physical key of this PackageEntry.
        """
        if len(self.physical_keys) > 1:
            raise NotImplementedError
        return self.physical_keys[0]

    def deserialize(self):
        """
        Returns the object this entry corresponds to.

        Returns:
            The deserialized object from the logical_key

        Raises:
            physical key failure
            hash verification fail
            when deserialization metadata is not present
        """
        target_str = self.meta.get('target')
        if target_str is None:
            raise QuiltException("No serialization metadata")

        try:
            target = TargetType(target_str)
        except ValueError:
            raise QuiltException("Unknown serialization target: %r" % target_str)

        physical_keys = self.physical_keys
        if len(physical_keys) > 1:
            raise NotImplementedError
        physical_key = physical_keys[0] # TODO: support multiple physical keys

        data = read_physical_key(physical_key)

        self._verify_hash(data)

        return deserialize_obj(data, target)


    def fetch(self, dest):
        """
        Gets objects from entry and saves them to dest.

        Args:
            dest: where to put the files

        Returns:
            None
        """
        physical_keys = self.physical_keys
        if len(physical_keys) > 1:
            raise NotImplementedError
        physical_key = physical_keys[0] # TODO: support multiple physical keys

        dest = fix_url(dest)

        copy_file(physical_key, dest, self.meta)


    def __call__(self):
        """
        Shorthand for self.deserialize()
        """
        return self.deserialize()


class Package(object):
    """ In-memory representation of a package """

    def __init__(self, data=None, meta=None):
        self._data = {} if data is None else data
        self._meta = {'version': 'v0'} if meta is None else meta


    @classmethod
    def validate_package_name(cls, name):
        """ Verify that a package name is two alphanumerics strings separated by a slash."""
        if not re.match(PACKAGE_NAME_FORMAT, name):
            raise QuiltException("Invalid package name, must contain exactly one /.")

    @classmethod
    def install(cls, name, registry, pkg_hash=None, dest=None, dest_registry=None):
        """
        Installs a named package to the local registry and downloads its files.

        Args:
            name(str): Name of package to install.
            registry(str): Registry where package is located.
            pkg_hash(str): Hash of package to install. Defaults to latest.
            dest(str): Local path to download files to.
            dest_registry(str): Registry to install package to. Defaults to local registry.

        Returns:
            A new Package that points to files on your local machine.
        """
        if dest_registry is None:
            dest_registry = BASE_PATH

        pkg = cls.browse(name=name, registry=registry, pkg_hash=pkg_hash)
        if dest:
            return pkg.push(name=name, dest=dest, dest_registry=dest_registry)
        else:
            raise NotImplementedError

    @classmethod
    def browse(cls, name=None, registry=None, pkg_hash=None):
        """
        Load a package into memory from a registry without making a local copy of
        the manifest.

        Args:
            name(string): name of package to load
            registry(string): location of registry to load package from
            pkg_hash(string): top hash of package version to load
        """
        registry_prefix = get_package_registry(fix_url(registry) if registry else None)

        if pkg_hash is not None:
            # If hash is specified, name doesn't matter.
            pkg_path = '{}/packages/{}'.format(registry_prefix, pkg_hash)
            return cls._from_path(pkg_path)
        else:
            cls.validate_package_name(name)

        pkg_path = '{}/named_packages/{}/'.format(registry_prefix, quote(name))
        latest = urlparse(pkg_path + 'latest')
        if latest.scheme == 'file':
            latest_path = parse_file_url(latest)
            with open(latest_path) as latest_file:
                latest_hash = latest_file.read()
        elif latest.scheme == 's3':
            bucket, path, vid = parse_s3_url(latest)
            latest_bytes, _ = download_bytes(bucket + '/' + path, version=vid)
            latest_hash = latest_bytes.decode('utf-8')
        else:
            raise NotImplementedError

        latest_hash = latest_hash.strip()
        latest_path = '{}/packages/{}'.format(registry_prefix, quote(latest_hash))
        return cls._from_path(latest_path)


    @classmethod
    def _from_path(cls, uri):
        """ Takes a URI and returns a package loaded from that URI """
        src_url = urlparse(uri)
        if src_url.scheme == 'file':
            with open(parse_file_url(src_url)) as open_file:
                pkg = cls.load(open_file)
        elif src_url.scheme == 's3':
            bucket, path, vid = parse_s3_url(urlparse(src_url.geturl()))
            body, _ = download_bytes(bucket + '/' + path, version=vid)
            pkg = cls.load(io.BytesIO(body))
        else:
            raise NotImplementedError
        return pkg


    def _clone(self):
        """
        Returns clone of this package.
        """
        return self.__class__(copy.deepcopy(self._data), copy.deepcopy(self._meta))

    def __contains__(self, logical_key):
        """
        Checks whether the package contains a specified logical_key.

        Returns:
            True or False
        """
        return logical_key in self._data

    def __getitem__(self, prefix):
        """
        Filters the package based on prefix, and returns either a new Package
            or a PackageEntry.

        Args:
            prefix(str): prefix to filter on

        Returns:
            PackageEntry if prefix matches a logical_key exactly
            otherwise Package
        """
        if not isinstance(prefix, string_types):
            raise TypeError("Invalid prefix: %r" % prefix)

        if prefix in self._data:
            return self._data[prefix]
        result = Package()
        slash_prefix = prefix.rstrip('/') + '/' # ensure it ends with exactly one /
        for key, entry in self._data.items():
            if key.startswith(slash_prefix):
                new_key = key[len(slash_prefix):]
                result.set(new_key, entry)

        if not result._data:
            raise KeyError("Package Slice not found.")

        return result

    def keys(self):
        """
        Returns list of logical_keys in the package.
        """
        return list(self._data.keys())

    def __iter__(self):
        return iter(self._data)

    def __len__(self):
        return len(self._data)

    @classmethod
    def load(cls, readable_file):
        """
        Loads a package from a readable file-like object.

        Args:
            readable_file: readable file-like object to deserialize package from

        Returns:
            a new Package object

        Raises:
            file not found
            json decode error
            invalid package exception
        """
        data = {}
        reader = jsonlines.Reader(readable_file)
        meta = reader.read()
        # Pop the top hash -- it should only be calculated dynamically
        meta.pop('top_hash', None)
        for obj in reader:
            lk = obj.pop('logical_key')
            if lk in data:
                raise PackageException("Duplicate logical key while loading package")
            data[lk] = PackageEntry(
                obj['physical_keys'],
                obj['size'],
                obj['hash'],
                obj['meta']
            )

        return cls(data, meta)

    def set_dir(self, lkey, path):
        """
        Adds all files from path to the package.

        Recursively enumerates every file in path, and adds them to
            the package according to their relative location to path.

        Args:
            lkey(string): prefix to add to every logical key, can be
                empty or None.
            path(string): path to add to package.

        Returns:
            self

        Raises:
            when path doesn't exist
        """
        lkey = "" if not lkey else quote(lkey).strip("/") + "/"
        # TODO: deserialization metadata
        url = urlparse(fix_url(path).strip('/'))
        if url.scheme == 'file':
            src_path = pathlib.Path(parse_file_url(url))
            files = src_path.rglob('*')
            for f in files:
                if not f.is_file():
                    continue
                entry = PackageEntry.from_local_path(f)
                logical_key = lkey + f.relative_to(src_path).as_posix()
                # TODO: Warn if overwritting a logical key?
                self.set(logical_key, entry)
        else:
            raise NotImplementedError

        return self

    def get(self, logical_key):
        """
        Gets object from local_key and returns it as an in-memory object.

        Args:
            logical_key(string): logical key of the object to get

        Returns:
            A tuple containing the deserialized object from the logical_key and its metadata

        Raises:
            KeyError: when logical_key is not present in the package
            physical key failure
            hash verification fail
            when deserialization metadata is not present
        """
        entry = self._data[logical_key]

        return entry.get()

    def copy(self, logical_key, dest):
        """
        Gets objects from logical_key inside the package and saves them to dest.

        Args:
            logical_key: logical key inside package to get
            dest: where to put the files

        Returns:
            None

        Raises:
            logical key not found
            physical key failure
            fail to create file
            fail to finish write
        """
        entry = self._data[logical_key]

        physical_keys = entry.physical_keys
        if len(physical_keys) > 1:
            raise NotImplementedError
        physical_key = physical_keys[0] # TODO: support multiple physical keys

        dest = fix_url(dest)

        copy_file(physical_key, dest, entry.meta)

    def get_meta(self, logical_key):
        """
        Returns metadata for specified logical key.
        """
        entry = self._data[logical_key]
        return entry.meta

    def build(self, name=None, registry=None):
        """
        Serializes this package to a registry.

        Args:
            name: optional name for package
            registry: registry to build to
                    defaults to local registry

        Returns:
            the top hash as a string
        """
        registry_prefix = get_package_registry(fix_url(registry) if registry else None)

        hash_string = self.top_hash()
        with tempfile.NamedTemporaryFile() as manifest:
            self.dump(manifest)
            manifest.flush()
            copy_file(
                pathlib.Path(manifest.name).resolve().as_uri(),
                registry_prefix + '/packages/' + hash_string,
                {}
            )

        if name:
            # Sanitize name.
            self.validate_package_name(name)
            name = quote(name)

            named_path = registry_prefix + '/named_packages/' + quote(name) + '/'
            # todo: use a float to string formater instead of double casting
            with tempfile.NamedTemporaryFile() as hash_file:
                hash_file.write(self.top_hash().encode('utf-8'))
                hash_file.flush()
                hash_uri = pathlib.Path(hash_file.name).resolve().as_uri()
                timestamp_path = named_path + str(int(time.time()))
                latest_path = named_path + "latest"
                copy_file(hash_uri, timestamp_path, {})
                hash_file.seek(0)
                copy_file(hash_uri, latest_path, {})

        return hash_string

    def dump(self, writable_file):
        """
        Serializes this package to a writable file-like object.

        Args:
            writable_file: file-like object to write serialized package.

        Returns:
            None

        Raises:
            fail to create file
            fail to finish write
        """
        self.top_hash() # Assure top hash is calculated.
        writer = jsonlines.Writer(writable_file)
        top_level_meta = self._meta
        top_level_meta['top_hash'] = {
            'alg': 'v0',
            'value': self.top_hash()
        }
        writer.write(top_level_meta)
        for logical_key, entry in self._data.items():
            writer.write({'logical_key': logical_key, **entry.as_dict()})

    def update(self, new_keys_dict, meta=None, prefix=None):
        """
        Updates the package with the keys and values in new_keys_dict.

        If a metadata dict is provided, it is attached to and overwrites
        metadata for all entries in new_keys_dict.

        Args:
            new_dict(dict): dict of logical keys to update.
            meta(dict): metadata dict to attach to every input entry.
            prefix(string): a prefix string to prepend to every logical key.

        Returns:
            self

        """
        prefix = "" if not prefix else quote(prefix).strip("/") + "/"
        for logical_key, entry in new_keys_dict.items():
            self.set(prefix + logical_key, entry, meta)
        return self

    def set(self, logical_key, entry=None, meta=None):
        """
        Returns self with the object at logical_key set to entry.

        Args:
            logical_key(string): logical key to update
            entry(PackageEntry OR string): new entry to place at logical_key in the package
                if entry is a string, it is treated as a path to local disk and an entry
                is created based on the file at that path on your local disk
            meta(dict): metadata dict to attach to entry. If meta is provided, set just
                updates the meta attached to logical_key without changing anything
                else in the entry

        Returns:
            self
        """
        if entry is None and meta is None:
            raise PackageException('Must specify either entry or meta')

        if entry is None:
            return self._update_meta(logical_key, meta)

        if isinstance(entry, str):
            entry = PackageEntry.from_local_path(entry)
            if meta is not None:
                entry.meta = meta
            self._data[logical_key] = entry
        elif isinstance(entry, PackageEntry):
            if meta is not None:
                raise PackageException("Must specify metadata in the entry")
            self._data[logical_key] = entry
        else:
            raise NotImplementedError

        return self

    def _update_meta(self, logical_key, meta):
        self._data[logical_key].meta = meta
        return self

    def delete(self, logical_key):
        """
        Returns the package with logical_key removed.

        Returns:
            self

        Raises:
            KeyError: when logical_key is not present to be deleted
        """
        self._data.pop(logical_key)
        return self

    def top_hash(self):
        """
        Returns the top hash of the package.

        Note that physical keys are not hashed because the package has
            the same semantics regardless of where the bytes come from.

        Returns:
            A string that represents the top hash of the package
        """
        top_hash = hashlib.sha256()
        hashable_meta = copy.deepcopy(self._meta)
        hashable_meta.pop('top_hash', None)
        top_meta = json.dumps(hashable_meta, sort_keys=True, separators=(',', ':'))
        top_hash.update(top_meta.encode('utf-8'))
        for logical_key, entry in sorted(list(self._data.items())):
            entry_dict = entry.as_dict()
            entry_dict['logical_key'] = logical_key
            entry_dict.pop('physical_keys', None)
            entry_dict_str = json.dumps(entry_dict, sort_keys=True, separators=(',', ':'))
            top_hash.update(entry_dict_str.encode('utf-8'))

        return top_hash.hexdigest()

<<<<<<< HEAD
    def top_hash(self):
        """
        Returns the top hash of the package.

        Note that physical keys are not hashed because the package has
            the same semantics regardless of where the bytes come from.

        Returns:
            A string that represents the top hash of the package
        """
        if 'top_hash' not in self._meta:
            self._top_hash()
        return self._meta['top_hash']['value']

    def push(self, path, name=None, registry=None):
=======
    def push(self, name, dest, dest_registry=None):
>>>>>>> 5e86a146
        """
        Copies objects to path, then creates a new package that points to those objects.
        Copies each object in this package to path according to logical key structure,
        then adds to the registry a serialized version of this package
        with physical_keys that point to the new copies.
        Args:
            name: name for package in registry
<<<<<<< HEAD
            registry: which registry to store the manifest to
        Returns:
            A new package that points to the copied objects
        """
        dest = fix_url(path).strip('/')
        if name:
            self.validate_package_name(name)
            dest = dest + '/' + quote(name)
        if dest.startswith('file://') or dest.startswith('s3://'):
            pkg = self._materialize(dest)
            pkg.build(name, registry=registry or get_package_registry(dest))
=======
            dest: where to copy the objects in the package
            dest_registry: registry where to create the new package
        Returns:
            A new package that points to the copied objects
        """
        self.validate_package_name(name)

        if dest_registry is None:
            dest_registry = dest

        dest_url = fix_url(dest).rstrip('/') + '/' + quote(name)
        if dest_url.startswith('file://') or dest_url.startswith('s3://'):
            pkg = self._materialize(dest_url)
            pkg.build(name, registry=dest_registry)
>>>>>>> 5e86a146
            return pkg
        else:
            raise NotImplementedError

    def _materialize(self, path):
        """
        Copies objects to path, then creates a new package that points to those objects.

        Copies each object in this package to path according to logical key structure,
        and returns a package with physical_keys that point to the new copies.

        Args:
            path: where to copy the objects in the package

        Returns:
            A new package that points to the copied objects

        Raises:
            fail to get bytes
            fail to put bytes
            fail to put package to registry
        """
        pkg = self._clone()
        # Since all that is modified is physical keys, pkg will have the same top hash
        for logical_key, entry in self._data.items():
            # Copy the datafiles in the package.
            new_physical_key = path + "/" + quote(logical_key)

            self.copy(logical_key, new_physical_key)
            # Create a new package pointing to the new remote key.
            new_entry = entry._clone()
            new_entry.physical_keys = [new_physical_key]
            # Treat as a local path
            pkg.set(logical_key, new_entry)
        return pkg<|MERGE_RESOLUTION|>--- conflicted
+++ resolved
@@ -642,25 +642,7 @@
 
         return top_hash.hexdigest()
 
-<<<<<<< HEAD
-    def top_hash(self):
-        """
-        Returns the top hash of the package.
-
-        Note that physical keys are not hashed because the package has
-            the same semantics regardless of where the bytes come from.
-
-        Returns:
-            A string that represents the top hash of the package
-        """
-        if 'top_hash' not in self._meta:
-            self._top_hash()
-        return self._meta['top_hash']['value']
-
-    def push(self, path, name=None, registry=None):
-=======
     def push(self, name, dest, dest_registry=None):
->>>>>>> 5e86a146
         """
         Copies objects to path, then creates a new package that points to those objects.
         Copies each object in this package to path according to logical key structure,
@@ -668,19 +650,6 @@
         with physical_keys that point to the new copies.
         Args:
             name: name for package in registry
-<<<<<<< HEAD
-            registry: which registry to store the manifest to
-        Returns:
-            A new package that points to the copied objects
-        """
-        dest = fix_url(path).strip('/')
-        if name:
-            self.validate_package_name(name)
-            dest = dest + '/' + quote(name)
-        if dest.startswith('file://') or dest.startswith('s3://'):
-            pkg = self._materialize(dest)
-            pkg.build(name, registry=registry or get_package_registry(dest))
-=======
             dest: where to copy the objects in the package
             dest_registry: registry where to create the new package
         Returns:
@@ -695,7 +664,6 @@
         if dest_url.startswith('file://') or dest_url.startswith('s3://'):
             pkg = self._materialize(dest_url)
             pkg.build(name, registry=dest_registry)
->>>>>>> 5e86a146
             return pkg
         else:
             raise NotImplementedError
