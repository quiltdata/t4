import json
from mock import patch
from urllib.parse import urlparse

try:
    import unittest.mock as mock
except ImportError:
    import mock

import botocore.session
from botocore.stub import Stubber
import pandas as pd
import pytest

from t4 import Bucket
from t4.data_transfer import s3_client
from t4.util import QuiltException

def test_bucket_construct():
    bucket = Bucket('s3://test-bucket')

def test_bucket_meta():
    with Stubber(s3_client) as stubber:
        test_meta = {
            'helium': json.dumps({'target': 'json'})
        }
        response = {
            'Metadata': test_meta,
            'ContentLength': 123
        }
        params = {
            'Bucket': 'test-bucket',
            'Key': 'test'
        }
        stubber.add_response('head_object', response, params)
        bucket = Bucket('s3://test-bucket')
        meta = bucket.get_meta('test')
        assert meta == {'target': 'json'}


        head_meta = {
            'helium': json.dumps({"target": "json"})
        }
        head_response = {
            'Metadata': head_meta,
            'ContentLength': 123
        }
        head_params = {
            'Bucket': 'test-bucket',
            'Key': 'test'
        }
        stubber.add_response('head_object', head_response, head_params)
        new_test_meta = {
            'helium': json.dumps({
                'target': 'json',
                'user_meta': {}
            })
        }
        response = {}
        params = {
            'CopySource': {
                'Bucket': 'test-bucket',
                'Key': 'test'
            },
            'Bucket': 'test-bucket',
            'Key': 'test',
            'Metadata': new_test_meta,
            'MetadataDirective': 'REPLACE'
        }
        stubber.add_response('copy_object', response, params)
        bucket.set_meta('test', {})

def test_bucket_fetch():
    with Stubber(s3_client) as stubber:
        response = {
            'IsTruncated': False
        }
        params = {
            'Bucket': 'test-bucket',
            'Prefix': 'does/not/exist/'
        }
        stubber.add_response('list_objects_v2', response, params)
        with pytest.raises(QuiltException):
            Bucket('s3://test-bucket').fetch('does/not/exist/', './')

<<<<<<< HEAD

def test_bucket_select():
    # Stubber doesn't have an accurate shape for the results of select_object_content
    chunks = [
        b'{"foo": ',
        b'9, "b',
        b'ar": 3',
        b'}\n{"foo"',
        b': 9, "bar": 1}\n{"foo": 6, "bar": 9}\n{"foo":',
        b' 1, "bar": 7}\n{"foo":',
        b' 6, "bar": 1}\n{"foo": 6, "bar": 6}',
        b'\n{"foo": 9, "bar": 6}',
        b'\n{"foo": 6, "bar": 4}\n',
        b'{"foo": 2, "bar": 0}',
        b'\n{"foo": 2, "bar": 0}\n',
        ]
    records = [{'Records': {'Payload': chunk}} for chunk in chunks]
    # noinspection PyTypeChecker
    records.append({'Stats': {
        'BytesScanned': 100,
        'BytesProcessed': 100,
        'BytesReturned': 210,
        }})
    records.append({'End': {}})

    expected_result = pd.DataFrame.from_records([
        {'foo': 9, 'bar': 3},
        {'foo': 9, 'bar': 1},
        {'foo': 6, 'bar': 9},
        {'foo': 1, 'bar': 7},
        {'foo': 6, 'bar': 1},
        {'foo': 6, 'bar': 6},
        {'foo': 9, 'bar': 6},
        {'foo': 6, 'bar': 4},
        {'foo': 2, 'bar': 0},
        {'foo': 2, 'bar': 0},
        ])

    # test normal use from extension
    expected_args = {
        'Bucket': 'test-bucket',
        'Key': 'test',
        'Expression': 'select * from S3Object',
        'ExpressionType': 'SQL',
        'InputSerialization': {
            'CompressionType': 'NONE',
            'JSON': {'Type': 'DOCUMENT'}
            },
        'OutputSerialization': {'JSON': {}},
        }
    boto_return_val = {'Payload': iter(records)}
    patched_s3 = mock.patch.object(
        s3_client,
        'select_object_content',
        return_value=boto_return_val,
        autospec=True,
    )

    test_meta = {
        'helium': json.dumps({'target': 'json'})
    }
    response = {
        'Metadata': test_meta,
        'ContentLength': 123
    }
    params = {
        'Bucket': 'test-bucket',
        'Key': 'test'
    }

    with Stubber(s3_client) as stubber:
        stubber.add_response('head_object', response, params)
        with patched_s3 as patched:
            bucket = Bucket('s3://test-bucket')

            result = bucket.select('test', 'select * from S3Object')

            patched.assert_called_once_with(**expected_args)
            assert result.equals(expected_result)

    # Further testing specific to select() is in test_data_transfer
=======
def test_bucket_put():
    with patch("t4.bucket.copy_file") as copy_mock:
        bucket = Bucket('s3://test-bucket')
        bucket.put_file(key='README.md', path='./README') # put local file to bucket
        copy_src = copy_mock.call_args_list[0][0][0]
        assert urlparse(copy_src).scheme == 'file'
        copy_dest = copy_mock.call_args_list[0][0][1]
        assert urlparse(copy_dest).scheme == 's3'
>>>>>>> 07ef1156
<|MERGE_RESOLUTION|>--- conflicted
+++ resolved
@@ -83,7 +83,6 @@
         with pytest.raises(QuiltException):
             Bucket('s3://test-bucket').fetch('does/not/exist/', './')
 
-<<<<<<< HEAD
 
 def test_bucket_select():
     # Stubber doesn't have an accurate shape for the results of select_object_content
@@ -134,13 +133,6 @@
             },
         'OutputSerialization': {'JSON': {}},
         }
-    boto_return_val = {'Payload': iter(records)}
-    patched_s3 = mock.patch.object(
-        s3_client,
-        'select_object_content',
-        return_value=boto_return_val,
-        autospec=True,
-    )
 
     test_meta = {
         'helium': json.dumps({'target': 'json'})
@@ -156,6 +148,15 @@
 
     with Stubber(s3_client) as stubber:
         stubber.add_response('head_object', response, params)
+
+        boto_return_val = {'Payload': iter(records)}
+        patched_s3 = patch.object(
+            s3_client,
+            'select_object_content',
+            return_value=boto_return_val,
+            autospec=True,
+        )
+
         with patched_s3 as patched:
             bucket = Bucket('s3://test-bucket')
 
@@ -165,7 +166,8 @@
             assert result.equals(expected_result)
 
     # Further testing specific to select() is in test_data_transfer
-=======
+
+
 def test_bucket_put():
     with patch("t4.bucket.copy_file") as copy_mock:
         bucket = Bucket('s3://test-bucket')
@@ -174,4 +176,3 @@
         assert urlparse(copy_src).scheme == 'file'
         copy_dest = copy_mock.call_args_list[0][0][1]
         assert urlparse(copy_dest).scheme == 's3'
->>>>>>> 07ef1156
