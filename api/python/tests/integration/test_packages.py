""" Integration tests for T4 Packages. """
import appdirs
import io
import jsonlines
import os
import pathlib
import pytest
from tempfile import NamedTemporaryFile
from urllib.parse import urlparse

from mock import patch
from pathlib import Path

import t4
from t4 import Package
from t4.packages import get_local_package_registry
from t4.util import QuiltException, APP_NAME, APP_AUTHOR, BASE_DIR, BASE_PATH, parse_file_url

LOCAL_MANIFEST = os.path.join(os.path.dirname(__file__), 'data', 'local_manifest.jsonl')
REMOTE_MANIFEST = os.path.join(os.path.dirname(__file__), 'data', 't4_manifest.jsonl')

def mock_make_api_call(self, operation_name, kwarg):
    """ Mock boto3's AWS API Calls for testing. """
    if operation_name == 'GetObject':
        parsed_response = {'Body': {'foo'}}
        return parsed_response
    if operation_name == 'ListObjectsV2':
        parsed_response = {'CommonPrefixes': ['foo']}
        return parsed_response
    if operation_name == 'HeadObject':
        # TODO: mock this somehow
        parsed_response = {
            'Metadata': {},
            'ContentLength': 0
        }
        return parsed_response
    raise NotImplementedError(operation_name)

@patch('appdirs.user_data_dir', lambda x,y: os.path.join('test_appdir', x))
def test_build(tmpdir):
    """Verify that build dumps the manifest to appdirs directory."""
    new_pkg = Package()

    # Create a dummy file to add to the package.
    test_file_name = 'bar'
    with open(test_file_name, "w") as fd:
        fd.write('test_file_content_string')
        test_file = Path(fd.name)

    # Build a new package into the local registry.
    new_pkg = new_pkg.set('foo', test_file_name)
    top_hash = new_pkg.build("Test")

    # Verify manifest is registered by hash.
    out_path = Path(BASE_PATH, "packages", top_hash)
    with open(out_path) as fd:
        pkg = Package.load(fd)
        assert test_file.resolve().as_uri() \
            == pkg._data['foo'].physical_keys[0] # pylint: disable=W0212

    # Verify latest points to the new location.
    named_pointer_path = Path(BASE_PATH, "named_packages", "Test", "latest")
    with open(named_pointer_path) as fd:
        assert fd.read().replace('\n', '') == top_hash

    # Test unnamed packages.
    new_pkg = Package()
    new_pkg = new_pkg.set('bar', test_file_name)
    top_hash = new_pkg.build()
    out_path = Path(BASE_PATH, "packages", top_hash)
    with open(out_path) as fd:
        pkg = Package.load(fd)
        assert test_file.resolve().as_uri() \
            == pkg._data['bar'].physical_keys[0] # pylint: disable=W0212


def test_read_manifest(tmpdir):
    """ Verify reading serialized manifest from disk. """
    with open(LOCAL_MANIFEST) as fd:
        pkg = Package.load(fd)

    out_path = os.path.join(tmpdir, 'new_manifest.jsonl')
    with open(out_path, 'w') as fd:
        pkg.dump(fd)
    
    # Insepct the jsonl to verify everything is maintained, i.e.
    # that load/dump results in an equivalent set.
    # todo: Use load/dump once __eq__ implemented.
    with open(LOCAL_MANIFEST) as fd:
        original_set = list(jsonlines.Reader(fd))
    with open(out_path) as fd:
        written_set = list(jsonlines.Reader(fd))
    assert len(original_set) == len(written_set)
    assert sorted(original_set, key=lambda k: k.get('logical_key','manifest')) \
        == sorted(written_set, key=lambda k: k.get('logical_key','manifest'))

def no_op_mock(*args, **kwargs):
    pass

def test_materialize_from_remote(tmpdir):
    """ Verify loading data and mainfest transforms from S3. """
    with patch('botocore.client.BaseClient._make_api_call', new=mock_make_api_call):
        with open(REMOTE_MANIFEST) as fd:
            pkg = Package.load(fd)
            with patch('t4.data_transfer._download_single_file', new=no_op_mock), \
                 patch('t4.data_transfer._download_dir', new=no_op_mock), \
                 patch('t4.Package.build', new=no_op_mock):
                mat_pkg = pkg.push(os.path.join(tmpdir, 'pkg'), name='test_pkg_name')

def test_package_constructor_from_registry():
    """ Verify loading manifest locally and from s3 """
    with patch('t4.Package._from_path') as pkgmock:
        registry = BASE_PATH.as_uri()
        pkg = Package()
        pkgmock.return_value = pkg
        pkghash = pkg.top_hash()

        # local load
        pkg = Package(pkg_hash=pkghash)
        assert registry + '/packages/{}'.format(pkghash) \
                in [x[0][0] for x in pkgmock.call_args_list]

        pkgmock.reset_mock()

        pkg = Package('nice-name', pkg_hash=pkghash)
        assert registry + '/packages/{}'.format(pkghash) \
                in [x[0][0] for x in pkgmock.call_args_list]

        pkgmock.reset_mock()

        with patch('t4.packages.open') as open_mock:
            open_mock.return_value = io.BytesIO(pkghash.encode('utf-8'))
            pkg = Package('nice-name')
            assert parse_file_url(urlparse(registry + '/named_packages/nice-name/latest')) \
                    == open_mock.call_args_list[0][0][0]

        assert registry + '/packages/{}'.format(pkghash) \
                in [x[0][0] for x in pkgmock.call_args_list]
        pkgmock.reset_mock()

        remote_registry = t4.packages.get_package_registry('s3://asdf/')
        # remote load
        pkg = Package('nice-name', registry=remote_registry, pkg_hash=pkghash)
        assert remote_registry + '/packages/{}'.format(pkghash) \
                in [x[0][0] for x in pkgmock.call_args_list]
        pkgmock.reset_mock()
        pkg = Package(pkg_hash=pkghash, registry=remote_registry)
        assert remote_registry + '/packages/{}'.format(pkghash) \
                in [x[0][0] for x in pkgmock.call_args_list]

        pkgmock.reset_mock()
        with patch('t4.packages.download_bytes') as dl_mock:
            dl_mock.return_value = (pkghash.encode('utf-8'), None)
            pkg = Package('nice-name', registry=remote_registry)
        assert remote_registry + '/packages/{}'.format(pkghash) \
                in [x[0][0] for x in pkgmock.call_args_list]

def test_load_into_t4(tmpdir):
    """ Verify loading local manifest and data into S3. """
    with patch('t4.packages.copy_file') as mock:
        new_pkg = Package()
        # Create a dummy file to add to the package.
        test_file = os.path.join(tmpdir, 'bar')
        with open(test_file, 'w') as fd:
            fd.write(test_file)
        new_pkg = new_pkg.set('foo', test_file)
        new_pkg.push('s3://my_test_bucket/', name='package_name')

        # Get the second argument (destination) from the non-keyword args list
        dest_args = [x[0][1] for x in mock.call_args_list]

        # Manifest copied
        assert 's3://my_test_bucket/.quilt/packages/' + new_pkg.top_hash() in dest_args
        assert 's3://my_test_bucket/.quilt/named_packages/package_name/latest' in dest_args

        # Data copied
        assert 's3://my_test_bucket/package_name/foo' in dest_args

def test_local_push(tmpdir):
    """ Verify loading local manifest and data into S3. """
    with patch('t4.packages.copy_file') as mock:
        new_pkg = Package()
        test_file = os.path.join(tmpdir, 'bar')
        with open(test_file, 'w') as fd:
            fd.write(test_file)
        new_pkg = new_pkg.set('foo', test_file)
        new_pkg.push(os.path.join(tmpdir, 'package_contents'), name='package')

        # Get the second argument (destination) from the non-keyword args list
        dest_args = [x[0][1] for x in mock.call_args_list]

        # Manifest copied
        assert get_local_package_registry().as_uri() + '/packages/' + \
                new_pkg.top_hash() in dest_args
        assert get_local_package_registry().as_uri() + \
                '/named_packages/package/latest' in dest_args

        # Data copied
        assert pathlib.Path(os.path.join(tmpdir, 'package_contents/package/foo')).as_uri() in dest_args

def test_package_get(tmpdir):
    """ Verify loading data from a local file. """
    pkg = (
        Package()
        .set('foo', os.path.join(os.path.dirname(__file__), 'data', 'foo.txt'),
             {'target': 'unicode', 'user_meta': 'blah'})
        .set('bar', os.path.join(os.path.dirname(__file__), 'data', 'foo.txt'))
    )

    assert pkg['foo']._get() == ('123\n', 'blah')

    with pytest.raises(QuiltException):
        pkg['bar']._get()

def test_capture(tmpdir):
    """ Verify building a package from a directory. """
    pkg = Package()
    
    # Create some nested example files that contain their names.
    foodir = pathlib.Path("foo_dir")
    bazdir = pathlib.Path(foodir, "baz_dir")
    bazdir.mkdir(parents=True, exist_ok=True)
    with open('bar', 'w') as fd:
        fd.write(fd.name)
    with open('foo', 'w') as fd:
        fd.write(fd.name)
    with open(bazdir / 'baz', 'w') as fd: 
        fd.write(fd.name)
    with open(foodir / 'bar', 'w') as fd:
        fd.write(fd.name)

    pkg = pkg.capture("")

    assert pathlib.Path('foo').resolve().as_uri() \
        == pkg._data['foo'].physical_keys[0] # pylint: disable=W0212
    assert pathlib.Path('bar').resolve().as_uri() \
        == pkg._data['bar'].physical_keys[0] # pylint: disable=W0212
    assert pathlib.Path(bazdir / 'baz').resolve().as_uri() \
        == pkg._data['foo_dir/baz_dir/baz'].physical_keys[0] # pylint: disable=W0212
    assert pathlib.Path(foodir / 'bar').resolve().as_uri() \
        == pkg._data['foo_dir/bar'].physical_keys[0] # pylint: disable=W0212

    pkg = Package()
    pkg = pkg.capture('foo_dir/baz_dir/')
    # todo nested at capture site or relative to capture path.
    assert pathlib.Path(bazdir / 'baz').resolve().as_uri() \
        == pkg._data['baz'].physical_keys[0] # pylint: disable=W0212

    pkg = Package()
    pkg = pkg.capture('foo_dir/baz_dir/', prefix='my_keys')
    # todo nested at capture site or relative to capture path.
    assert pathlib.Path(bazdir / 'baz').resolve().as_uri() \
        == pkg._data['my_keys/baz'].physical_keys[0] # pylint: disable=W0212


def test_updates(tmpdir):
    """ Verify building a package from a directory. """
    pkg = (
        Package()
        .set('foo', os.path.join(os.path.dirname(__file__), 'data', 'foo.txt'),
             {'target': 'unicode', 'user_meta': 'blah'})
        .set('bar', os.path.join(os.path.dirname(__file__), 'data', 'foo.txt'),
            {'target': 'unicode', 'user_meta': 'blah'})
    )
    assert pkg['foo']() == '123\n'
    assert pkg['bar']() == '123\n'

    # Build a dummy file to add to the map.
    with open('bar.txt', "w") as fd:
        fd.write('test_file_content_string')
        test_file = Path(fd.name)
    pkg = pkg.update({'bar': 'bar.txt'})
    assert test_file.resolve().as_uri() \
        == pkg._data['bar'].physical_keys[0] # pylint: disable=W0212

<<<<<<< HEAD
    assert pkg['foo']() == '123\n'
=======
    # Build a dummy file to add to the map with a prefix.
    with open('baz.txt', "w") as fd:
        fd.write('test_file_content_string')
        test_file = Path(fd.name)
    pkg = pkg.update({'baz': 'baz.txt'}, prefix='prefix/')
    assert test_file.resolve().as_uri() \
        == pkg._data['prefix/baz'].physical_keys[0] # pylint: disable=W0212


    assert pkg.get('foo') == ('123\n', 'blah')
>>>>>>> a4b17b2f

def test_list_local_packages(tmpdir):
    """Verify that list returns packages in the appdirs directory."""
    temp_local_registry = Path(os.path.join(tmpdir, 'test_registry'))
    with patch('t4.packages.get_local_package_registry', lambda: temp_local_registry):
        # Build a new package into the local registry.
        Package().build("Foo")
        Package().build("Bar")
        Package().build("Test")

        # Verify packages are returned.
        pkgs = t4.list_packages()
        assert len(pkgs) == 3
        assert "Foo" in pkgs
        assert "Bar" in pkgs

        # Test unnamed packages are not added.
        Package().build()
        pkgs = t4.list_packages()
        assert len(pkgs) == 3

        # Verify manifest is registered by hash when local path given
        pkgs = t4.list_packages("/")
        assert "Foo" in pkgs
        assert "Bar" in pkgs

def test_tophash_changes():
    with NamedTemporaryFile() as test_file:
        test_file.write('asdf'.encode('utf-8'))
        pkg = Package()
        th1 = pkg.top_hash()
        pkg.set('asdf', test_file.name)
        th2 = pkg.top_hash()
        assert th1 != th2

        test_file.write('jkl'.encode('utf-8'))
        pkg.set('jkl', test_file.name)
        th3 = pkg.top_hash()
        assert th1 != th3
        assert th2 != th3

        pkg.delete('jkl')
        th4 = pkg.top_hash()
        assert th2 == th4
        
        pkg.delete('asdf')
        assert th1 == pkg.top_hash()

def test_keys():
    pkg = Package()
    assert pkg.keys() == []

    pkg.set('asdf', LOCAL_MANIFEST)
    assert pkg.keys() == ['asdf']

    pkg.set('jkl;', REMOTE_MANIFEST)
    assert set(pkg.keys()) == set(['asdf', 'jkl;'])

    pkg.delete('asdf')
    assert pkg.keys() == ['jkl;']

def test_brackets():
    pkg = Package()
    pkg.set('asdf/jkl', LOCAL_MANIFEST)
    pkg.set('asdf/qwer', LOCAL_MANIFEST)
    pkg.set('qwer/asdf', LOCAL_MANIFEST)
    assert set(pkg.keys()) == set(['asdf/jkl', 'asdf/qwer', 'qwer/asdf'])

    pkg2 = pkg['asdf']
    assert set(pkg2.keys()) == set(['jkl', 'qwer'])

    pkg = (
        Package()
        .set('foo', os.path.join(os.path.dirname(__file__), 'data', 'foo.txt'),
             {'target': 'unicode', 'user_meta': 'blah'})
    )

    assert pkg['foo'].deserialize() == '123\n'
    assert pkg['foo']() == '123\n'

def test_list_remote_packages():
    with patch('t4.api.list_objects',
               return_value=([{'Prefix': 'foo'},{'Prefix': 'bar'}],[])) as mock:
        pkgs = t4.list_packages('s3://my_test_bucket/')
        assert mock.call_args_list[0][0][0] == \
            'my_test_bucket/.quilt/named_packages/'

    assert True<|MERGE_RESOLUTION|>--- conflicted
+++ resolved
@@ -273,9 +273,8 @@
     assert test_file.resolve().as_uri() \
         == pkg._data['bar'].physical_keys[0] # pylint: disable=W0212
 
-<<<<<<< HEAD
     assert pkg['foo']() == '123\n'
-=======
+
     # Build a dummy file to add to the map with a prefix.
     with open('baz.txt', "w") as fd:
         fd.write('test_file_content_string')
@@ -284,9 +283,7 @@
     assert test_file.resolve().as_uri() \
         == pkg._data['prefix/baz'].physical_keys[0] # pylint: disable=W0212
 
-
-    assert pkg.get('foo') == ('123\n', 'blah')
->>>>>>> a4b17b2f
+    assert pkg['foo']() == '123\n'
 
 def test_list_local_packages(tmpdir):
     """Verify that list returns packages in the appdirs directory."""
