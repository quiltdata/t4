""" Integration tests for T4 Packages. """
import appdirs
import io
import jsonlines
import os
import pathlib
import pytest
from urllib.parse import urlparse

from mock import patch
from pathlib import Path

import t4
from t4 import Package
from t4.packages import get_local_package_registry
from t4.util import QuiltException, APP_NAME, APP_AUTHOR, BASE_DIR, BASE_PATH, parse_file_url

LOCAL_MANIFEST = os.path.join(os.path.dirname(__file__), 'data', 'local_manifest.jsonl')
REMOTE_MANIFEST = os.path.join(os.path.dirname(__file__), 'data', 't4_manifest.jsonl')

def mock_make_api_call(self, operation_name, kwarg):
    """ Mock boto3's AWS API Calls for testing. """
    if operation_name == 'GetObject':
        parsed_response = {'Body': {'foo'}}
        return parsed_response
    if operation_name == 'ListObjectsV2':
        parsed_response = {'CommonPrefixes': ['foo']}
        return parsed_response
    if operation_name == 'HeadObject':
        # TODO: mock this somehow
        parsed_response = {
            'Metadata': {},
            'ContentLength': 0
        }
        return parsed_response
    raise NotImplementedError(operation_name)

@patch('appdirs.user_data_dir', lambda x,y: os.path.join('test_appdir', x))
def test_build(tmpdir):
    """Verify that build dumps the manifest to appdirs directory."""
    new_pkg = Package()

    # Create a dummy file to add to the package.
    test_file_name = 'bar'
    with open(test_file_name, "w") as fd:
        fd.write('test_file_content_string')
        test_file = Path(fd.name)

    # Build a new package into the local registry.
    new_pkg = new_pkg.set('foo', test_file_name)
    top_hash = new_pkg.build("Test")

    # Verify manifest is registered by hash.
    out_path = Path(BASE_PATH, "packages", top_hash)
    with open(out_path) as fd:
        pkg = Package.load(fd)
        assert test_file.resolve().as_uri() \
            == pkg._data['foo'].physical_keys[0] # pylint: disable=W0212

    # Verify latest points to the new location.
    named_pointer_path = Path(BASE_PATH, "named_packages", "Test", "latest")
    with open(named_pointer_path) as fd:
        assert fd.read().replace('\n', '') == top_hash

    # Test unnamed packages.
    new_pkg = Package()
    new_pkg = new_pkg.set('bar', test_file_name)
    top_hash = new_pkg.build()
    out_path = Path(BASE_PATH, "packages", top_hash)
    with open(out_path) as fd:
        pkg = Package.load(fd)
        assert test_file.resolve().as_uri() \
            == pkg._data['bar'].physical_keys[0] # pylint: disable=W0212


def test_read_manifest(tmpdir):
    """ Verify reading serialized manifest from disk. """
    with open(LOCAL_MANIFEST) as fd:
        pkg = Package.load(fd)

    out_path = os.path.join(tmpdir, 'new_manifest.jsonl')
    with open(out_path, 'w') as fd:
        pkg.dump(fd)
    
    # Insepct the jsonl to verify everything is maintained, i.e.
    # that load/dump results in an equivalent set.
    # todo: Use load/dump once __eq__ implemented.
    with open(LOCAL_MANIFEST) as fd:
        original_set = list(jsonlines.Reader(fd))
    with open(out_path) as fd:
        written_set = list(jsonlines.Reader(fd))
    assert len(original_set) == len(written_set)
    assert sorted(original_set, key=lambda k: k.get('logical_key','manifest')) \
        == sorted(written_set, key=lambda k: k.get('logical_key','manifest'))

def no_op_mock(*args, **kwargs):
    pass

def test_materialize_from_remote(tmpdir):
    """ Verify loading data and mainfest transforms from S3. """
    with patch('botocore.client.BaseClient._make_api_call', new=mock_make_api_call):
        with open(REMOTE_MANIFEST) as fd:
            pkg = Package.load(fd)
            with patch('t4.data_transfer._download_single_file', new=no_op_mock), \
                 patch('t4.data_transfer._download_dir', new=no_op_mock), \
                 patch('t4.Package.build', new=no_op_mock):
                mat_pkg = pkg.push(os.path.join(tmpdir, 'pkg'), name='test_pkg_name')

def test_package_constructor_from_registry():
    """ Verify loading manifest locally and from s3 """
    with patch('t4.Package._from_path') as pkgmock:
        registry = BASE_PATH.as_uri()
        pkg = Package()
        pkgmock.return_value = pkg
        pkghash = pkg.top_hash()

        # local load
        pkg = Package(pkg_hash=pkghash)
        assert registry + '/packages/{}'.format(pkghash) \
                in [x[0][0] for x in pkgmock.call_args_list]

        pkgmock.reset_mock()

        pkg = Package('nice-name', pkg_hash=pkghash)
        assert registry + '/packages/{}'.format(pkghash) \
                in [x[0][0] for x in pkgmock.call_args_list]

        pkgmock.reset_mock()

        with patch('t4.packages.open') as open_mock:
            open_mock.return_value = io.BytesIO(pkghash.encode('utf-8'))
            pkg = Package('nice-name')
            assert parse_file_url(urlparse(registry + '/named_packages/nice-name/latest')) \
                    == open_mock.call_args_list[0][0][0]

        assert registry + '/packages/{}'.format(pkghash) \
                in [x[0][0] for x in pkgmock.call_args_list]
        pkgmock.reset_mock()

        remote_registry = t4.packages.get_package_registry('s3://asdf/')
        # remote load
        pkg = Package('nice-name', registry=remote_registry, pkg_hash=pkghash)
        assert remote_registry + '/packages/{}'.format(pkghash) \
                in [x[0][0] for x in pkgmock.call_args_list]
        pkgmock.reset_mock()
        pkg = Package(pkg_hash=pkghash, registry=remote_registry)
        assert remote_registry + '/packages/{}'.format(pkghash) \
                in [x[0][0] for x in pkgmock.call_args_list]

        pkgmock.reset_mock()
        with patch('t4.packages.download_bytes') as dl_mock:
            dl_mock.return_value = (pkghash.encode('utf-8'), None)
            pkg = Package('nice-name', registry=remote_registry)
        assert remote_registry + '/packages/{}'.format(pkghash) \
                in [x[0][0] for x in pkgmock.call_args_list]

def test_load_into_t4(tmpdir):
    """ Verify loading local manifest and data into S3. """
    with patch('t4.packages.copy_file') as mock:
        new_pkg = Package()
        # Create a dummy file to add to the package.
        test_file = os.path.join(tmpdir, 'bar')
        with open(test_file, 'w') as fd:
            fd.write(test_file)
        new_pkg = new_pkg.set('foo', test_file)
        new_pkg.push('s3://my_test_bucket/', name='package_name')

        # Get the second argument (destination) from the non-keyword args list
        dest_args = [x[0][1] for x in mock.call_args_list]

        # Manifest copied
        assert 's3://my_test_bucket/.quilt/packages/' + new_pkg.top_hash() in dest_args
        assert 's3://my_test_bucket/.quilt/named_packages/package_name/latest' in dest_args

        # Data copied
        assert 's3://my_test_bucket/package_name/foo' in dest_args

def test_local_push(tmpdir):
    """ Verify loading local manifest and data into S3. """
    with patch('t4.packages.copy_file') as mock:
        new_pkg = Package()
        test_file = os.path.join(tmpdir, 'bar')
        with open(test_file, 'w') as fd:
            fd.write(test_file)
        new_pkg = new_pkg.set('foo', test_file)
        new_pkg.push(os.path.join(tmpdir, 'package_contents'), name='package')

        # Get the second argument (destination) from the non-keyword args list
        dest_args = [x[0][1] for x in mock.call_args_list]

        # Manifest copied
        assert get_local_package_registry().as_uri() + '/packages/' + \
                new_pkg.top_hash() in dest_args
        assert get_local_package_registry().as_uri() + \
                '/named_packages/package/latest' in dest_args

        # Data copied
        assert pathlib.Path(os.path.join(tmpdir, 'package_contents/package/foo')).as_uri() in dest_args

def test_package_get(tmpdir):
    """ Verify loading data from a local file. """
    pkg = (
        Package()
            # specify target, with user_meta
            .set('foo', os.path.join(os.path.dirname(__file__), 'data', 'foo.unrecognized.ext'),
                 {'target': 'unicode', 'user_meta': 'blah'})
            # specify target, no user_meta
            .set('food', os.path.join(os.path.dirname(__file__), 'data', 'foo.unrecognized.ext'),
                 {'target': 'unicode'})

            # inferred target, with user_meta
            .set('bar', os.path.join(os.path.dirname(__file__), 'data', 'foo.txt'), {'user_meta': 'blah'})
            # inferred target, no user_meta
            .set('bart', os.path.join(os.path.dirname(__file__), 'data', 'foo.txt'))

            # no target
            .set('baz', os.path.join(os.path.dirname(__file__), 'data', 'foo.unrecognized.ext'))
    )

    assert pkg.get('foo') == ('123\n', 'blah')
    assert pkg.get('food') == ('123\n', None)
    assert pkg.get('bar') == ('123\n', 'blah')
    assert pkg.get('bart') == ('123\n', None)

<<<<<<< HEAD
    with pytest.raises(HeliumException):
        pkg.get('baz')
=======
    with pytest.raises(QuiltException):
        pkg.get('bar')
>>>>>>> 5ad81576

def test_capture(tmpdir):
    """ Verify building a package from a directory. """
    pkg = Package()
    
    # Create some nested example files that contain their names.
    foodir = pathlib.Path("foo_dir")
    bazdir = pathlib.Path(foodir, "baz_dir")
    bazdir.mkdir(parents=True, exist_ok=True)
    with open('bar', 'w') as fd:
        fd.write(fd.name)
    with open('foo', 'w') as fd:
        fd.write(fd.name)
    with open(bazdir / 'baz', 'w') as fd: 
        fd.write(fd.name)
    with open(foodir / 'bar', 'w') as fd:
        fd.write(fd.name)

    pkg = pkg.capture("")

    assert pathlib.Path('foo').resolve().as_uri() \
        == pkg._data['foo'].physical_keys[0] # pylint: disable=W0212
    assert pathlib.Path('bar').resolve().as_uri() \
        == pkg._data['bar'].physical_keys[0] # pylint: disable=W0212
    assert pathlib.Path(bazdir / 'baz').resolve().as_uri() \
        == pkg._data['foo_dir/baz_dir/baz'].physical_keys[0] # pylint: disable=W0212
    assert pathlib.Path(foodir / 'bar').resolve().as_uri() \
        == pkg._data['foo_dir/bar'].physical_keys[0] # pylint: disable=W0212

    pkg = Package()
    pkg = pkg.capture('foo_dir/baz_dir/')
    # todo nested at capture site or relative to capture path.
    assert pathlib.Path(bazdir / 'baz').resolve().as_uri() \
        == pkg._data['baz'].physical_keys[0] # pylint: disable=W0212

    pkg = Package()
    pkg = pkg.capture('foo_dir/baz_dir/', prefix='my_keys')
    # todo nested at capture site or relative to capture path.
    assert pathlib.Path(bazdir / 'baz').resolve().as_uri() \
        == pkg._data['my_keys/baz'].physical_keys[0] # pylint: disable=W0212


def test_updates(tmpdir):
    """ Verify building a package from a directory. """
    pkg = (
        Package()
        .set('foo', os.path.join(os.path.dirname(__file__), 'data', 'foo.txt'),
             {'target': 'unicode', 'user_meta': 'blah'})
        .set('bar', os.path.join(os.path.dirname(__file__), 'data', 'foo.txt'),
            {'target': 'unicode', 'user_meta': 'blah'})
    )
    assert pkg.get('foo') == ('123\n', 'blah')
    assert pkg.get('bar') == ('123\n', 'blah')

    # Build a dummy file to add to the map.
    with open('bar.txt', "w") as fd:
        fd.write('test_file_content_string')
        test_file = Path(fd.name)
    pkg = pkg.update({'bar': 'bar.txt'})
    assert test_file.resolve().as_uri() \
        == pkg._data['bar'].physical_keys[0] # pylint: disable=W0212

    assert pkg.get('foo') == ('123\n', 'blah')

@patch('appdirs.user_data_dir', lambda x,y: os.path.join('test_appdir', x))
def test_list_local_packages(tmpdir):
    """Verify that list returns packages in the appdirs directory."""
    # Build a new package into the local registry.
    Package().build("Foo")
    Package().build("Bar")
    Package().build("Test")

    # Verify packages are returned.
    pkgs = t4.list_packages()
    assert "Foo" in pkgs
    assert "Bar" in pkgs

    # Test unnamed packages are not added.
    Package().build()
    pkgs = t4.list_packages()
    assert len(pkgs) == 3

    # Verify manifest is registered by hash when local path given
    pkgs = t4.list_packages("/")
    assert "Foo" in pkgs
    assert "Bar" in pkgs

def test_list_remote_packages():
    with patch('t4.api.list_objects',
               return_value=([{'Prefix': 'foo'},{'Prefix': 'bar'}],[])) as mock:
        pkgs = t4.list_packages('s3://my_test_bucket/')
        assert mock.call_args_list[0][0][0] == \
            'my_test_bucket/.quilt/named_packages/'

    assert True<|MERGE_RESOLUTION|>--- conflicted
+++ resolved
@@ -222,13 +222,8 @@
     assert pkg.get('bar') == ('123\n', 'blah')
     assert pkg.get('bart') == ('123\n', None)
 
-<<<<<<< HEAD
-    with pytest.raises(HeliumException):
+    with pytest.raises(QuiltException):
         pkg.get('baz')
-=======
-    with pytest.raises(QuiltException):
-        pkg.get('bar')
->>>>>>> 5ad81576
 
 def test_capture(tmpdir):
     """ Verify building a package from a directory. """
