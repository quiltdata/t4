""" Integration tests for T4 Packages. """
import os
import pathlib
from pathlib import Path
import shutil

import jsonlines
from mock import patch
import pytest

import t4
from t4 import Package
from t4.util import QuiltException, APP_NAME, APP_AUTHOR, BASE_DIR, BASE_PATH, parse_file_url

LOCAL_MANIFEST = os.path.join(os.path.dirname(__file__), 'data', 'local_manifest.jsonl')
REMOTE_MANIFEST = os.path.join(os.path.dirname(__file__), 'data', 't4_manifest.jsonl')

def mock_make_api_call(self, operation_name, kwarg):
    """ Mock boto3's AWS API Calls for testing. """
    if operation_name == 'GetObject':
        parsed_response = {'Body': {'foo'}}
        return parsed_response
    if operation_name == 'ListObjectsV2':
        parsed_response = {'CommonPrefixes': ['foo']}
        return parsed_response
    if operation_name == 'HeadObject':
        # TODO: mock this somehow
        parsed_response = {
            'Metadata': {},
            'ContentLength': 0
        }
        return parsed_response
    raise NotImplementedError(operation_name)

@patch('appdirs.user_data_dir', lambda x,y: os.path.join('test_appdir', x))
def test_build(tmpdir):
    """Verify that build dumps the manifest to appdirs directory."""
    new_pkg = Package()

    # Create a dummy file to add to the package.
    test_file_name = 'bar'
    with open(test_file_name, "w") as fd:
        fd.write('test_file_content_string')
        test_file = Path(fd.name)

    # Build a new package into the local registry.
    new_pkg = new_pkg.set('foo', test_file_name)
    top_hash = new_pkg.build("Quilt/Test")

    # Verify manifest is registered by hash.
    out_path = Path(BASE_PATH, ".quilt/packages", top_hash)
    with open(out_path) as fd:
        pkg = Package.load(fd)
        assert test_file.resolve().as_uri() == pkg['foo'].physical_keys[0]

    # Verify latest points to the new location.
    named_pointer_path = Path(BASE_PATH, ".quilt/named_packages/Quilt/Test/latest")
    with open(named_pointer_path) as fd:
        assert fd.read().replace('\n', '') == top_hash

    # Test unnamed packages.
    new_pkg = Package()
    new_pkg = new_pkg.set('bar', test_file_name)
    top_hash = new_pkg.build()
    out_path = Path(BASE_PATH, ".quilt/packages", top_hash)
    with open(out_path) as fd:
        pkg = Package.load(fd)
        assert test_file.resolve().as_uri() == pkg['bar'].physical_keys[0]


def test_read_manifest(tmpdir):
    """ Verify reading serialized manifest from disk. """
    with open(LOCAL_MANIFEST) as fd:
        pkg = Package.load(fd)

    out_path = os.path.join(tmpdir, 'new_manifest.jsonl')
    with open(out_path, 'w') as fd:
        pkg.dump(fd)
    
    # Insepct the jsonl to verify everything is maintained, i.e.
    # that load/dump results in an equivalent set.
    # todo: Use load/dump once __eq__ implemented.
    with open(LOCAL_MANIFEST) as fd:
        original_set = list(jsonlines.Reader(fd))
    with open(out_path) as fd:
        written_set = list(jsonlines.Reader(fd))
    assert len(original_set) == len(written_set)
    assert sorted(original_set, key=lambda k: k.get('logical_key','manifest')) \
        == sorted(written_set, key=lambda k: k.get('logical_key','manifest'))

def no_op_mock(*args, **kwargs):
    pass

def test_materialize_from_remote(tmpdir):
    """ Verify loading data and mainfest transforms from S3. """
    with patch('botocore.client.BaseClient._make_api_call', new=mock_make_api_call):
        with open(REMOTE_MANIFEST) as fd:
            pkg = Package.load(fd)
        with patch('t4.data_transfer._download_single_file', new=no_op_mock), \
                patch('t4.data_transfer._download_dir', new=no_op_mock), \
                patch('t4.Package.build', new=no_op_mock):
            mat_pkg = pkg.push('Quilt/test_pkg_name', tmpdir / 'pkg')

def test_browse_package_from_registry():
    """ Verify loading manifest locally and from s3 """
    with patch('t4.Package._from_path') as pkgmock:
        registry = BASE_PATH.as_uri()
        pkg = Package()
        pkgmock.return_value = pkg
        pkghash = pkg.top_hash()

        # default registry load
        pkg = Package.browse(pkg_hash=pkghash)
        assert '{}/.quilt/packages/{}'.format(registry, pkghash) \
                in [x[0][0] for x in pkgmock.call_args_list]

        pkgmock.reset_mock()

        pkg = Package.browse('Quilt/nice-name', pkg_hash=pkghash)
        assert '{}/.quilt/packages/{}'.format(registry, pkghash) \
                in [x[0][0] for x in pkgmock.call_args_list]

        pkgmock.reset_mock()

        with patch('t4.packages.get_bytes') as dl_mock:
            dl_mock.return_value = (pkghash.encode('utf-8'), None)
            pkg = Package.browse('Quilt/nice-name')
            assert registry + '/.quilt/named_packages/Quilt/nice-name/latest' \
                    == dl_mock.call_args_list[0][0][0]

        assert '{}/.quilt/packages/{}'.format(registry, pkghash) \
                in [x[0][0] for x in pkgmock.call_args_list]
        pkgmock.reset_mock()

        remote_registry = 's3://asdf/foo'
        # remote load
        pkg = Package.browse('Quilt/nice-name', registry=remote_registry, pkg_hash=pkghash)
        assert '{}/.quilt/packages/{}'.format(remote_registry, pkghash) \
                in [x[0][0] for x in pkgmock.call_args_list]
        pkgmock.reset_mock()
        pkg = Package.browse(pkg_hash=pkghash, registry=remote_registry)
        assert '{}/.quilt/packages/{}'.format(remote_registry, pkghash) \
                in [x[0][0] for x in pkgmock.call_args_list]

        pkgmock.reset_mock()
        with patch('t4.packages.get_bytes') as dl_mock:
            dl_mock.return_value = (pkghash.encode('utf-8'), None)
            pkg = Package.browse('Quilt/nice-name', registry=remote_registry)
        assert '{}/.quilt/packages/{}'.format(remote_registry, pkghash) \
                in [x[0][0] for x in pkgmock.call_args_list]

def test_package_fetch(tmpdir):
    """ Package.fetch() on nested, relative keys """
    input_dir = os.path.dirname(__file__)
    package_ = Package().set_dir('/', os.path.join(input_dir, 'data', 'nested'))

    out_dir = os.path.join(tmpdir, 'output')
    package_.fetch(out_dir)

    expected = {'one.txt': '1', 'two.txt': '2', 'three.txt': '3'}
    file_count = 0
    for dirpath, _, files in os.walk(out_dir):
        for name in files:
            file_count += 1
            with open(os.path.join(out_dir, dirpath, name)) as file_:
                assert name in expected, 'unexpected file: {}'.format(file_)
                contents = file_.read().strip()
                assert contents == expected[name], \
                    'unexpected contents in {}: {}'.format(name, contents)
    assert file_count == len(expected), \
        'fetch wrote {} files; expected: {}'.format(file_count, expected)

def test_fetch(tmpdir):
    """ Verify fetching a package entry. """
    pkg = (
        Package()
        .set('foo', os.path.join(os.path.dirname(__file__), 'data', 'foo.txt'),
             {'user_meta': 'blah'})
        .set('bar', os.path.join(os.path.dirname(__file__), 'data', 'foo.txt'),
             {'user_meta': 'blah'})
    )
    pkg['foo'].meta['target'] = 'unicode'
    pkg['bar'].meta['target'] = 'unicode'

    with open(os.path.join(os.path.dirname(__file__), 'data', 'foo.txt')) as fd:
        assert fd.read().replace('\n', '') == '123'
    # Copy foo.text to bar.txt
    pkg['foo'].fetch(os.path.join(tmpdir, 'data', 'bar.txt'))
    with open(os.path.join(tmpdir, 'data', 'bar.txt')) as fd:
        assert fd.read().replace('\n', '') == '123'

    # Raise an error if you copy to yourself.
    with pytest.raises(shutil.SameFileError):
        pkg['foo'].fetch(os.path.join(os.path.dirname(__file__), 'data', 'foo.txt'))

def test_load_into_t4(tmpdir):
    """ Verify loading local manifest and data into S3. """
    with patch('t4.packages.put_bytes') as bytes_mock, \
         patch('t4.packages.copy_file') as file_mock:
        new_pkg = Package()
        # Create a dummy file to add to the package.
        test_file = os.path.join(tmpdir, 'bar')
        with open(test_file, 'w') as fd:
            fd.write(test_file)
        new_pkg = new_pkg.set('foo', test_file)
        new_pkg.push('Quilt/package_name', 's3://my_test_bucket/')

        # Get the second argument (destination) from the non-keyword args list
        bytes_dest_args = [x[0][1] for x in bytes_mock.call_args_list]
        file_dest_args = [x[0][1] for x in file_mock.call_args_list]

        # Manifest copied
        assert 's3://my_test_bucket/.quilt/packages/' + new_pkg.top_hash() in bytes_dest_args
        assert 's3://my_test_bucket/.quilt/named_packages/Quilt/package_name/latest' in bytes_dest_args

        # Data copied
        assert 's3://my_test_bucket/Quilt/package_name/foo' in file_dest_args

def test_local_push(tmpdir):
    """ Verify loading local manifest and data into S3. """
    with patch('t4.packages.put_bytes') as bytes_mock, \
         patch('t4.packages.copy_file') as file_mock:
        new_pkg = Package()
        test_file = os.path.join(tmpdir, 'bar')
        with open(test_file, 'w') as fd:
            fd.write(test_file)
        new_pkg = new_pkg.set('foo', test_file)
        new_pkg.push('Quilt/package', tmpdir / 'package_contents')

        push_uri = pathlib.Path(tmpdir, 'package_contents').as_uri()

        # Get the second argument (destination) from the non-keyword args list
        bytes_dest_args = [x[0][1] for x in bytes_mock.call_args_list]
        file_dest_args = [x[0][1] for x in file_mock.call_args_list]

        # Manifest copied
        assert push_uri + '/.quilt/packages/' + new_pkg.top_hash() in bytes_dest_args
        assert push_uri + '/.quilt/named_packages/Quilt/package/latest' in bytes_dest_args

        # Data copied
        assert push_uri + '/Quilt/package/foo' in file_dest_args

def test_package_deserialize(tmpdir):
    """ Verify loading data from a local file. """
    pkg = (
        Package()
        .set('foo', os.path.join(os.path.dirname(__file__), 'data', 'foo.txt'),
<<<<<<< HEAD
             {'target': 'unicode', 'user_meta': 'blah'})
        .set('bar', os.path.join(os.path.dirname(__file__), 'data', 'foo.unrecognized.ext'))
        .set('baz', os.path.join(os.path.dirname(__file__), 'data', 'foo.txt'))
=======
             {'user_meta_foo': 'blah'})
        .set('bar', os.path.join(os.path.dirname(__file__), 'data', 'foo.txt'))
>>>>>>> 7ba7baa2
    )
    pkg.build()

    pkg['foo'].meta['target'] = 'unicode'
    assert pkg['foo'].deserialize() == '123\n'
    assert pkg['baz'].deserialize() == '123\n'

    with pytest.raises(QuiltException):
        pkg['bar'].deserialize()

def test_local_set_dir(tmpdir):
    """ Verify building a package from a local directory. """
    pkg = Package()
    
    # Create some nested example files that contain their names.
    foodir = pathlib.Path("foo_dir")
    bazdir = pathlib.Path(foodir, "baz_dir")
    bazdir.mkdir(parents=True, exist_ok=True)
    with open('bar', 'w') as fd:
        fd.write(fd.name)
    with open('foo', 'w') as fd:
        fd.write(fd.name)
    with open(bazdir / 'baz', 'w') as fd: 
        fd.write(fd.name)
    with open(foodir / 'bar', 'w') as fd:
        fd.write(fd.name)

    pkg = pkg.set_dir("/", ".")

    assert pathlib.Path('foo').resolve().as_uri() == pkg['foo'].physical_keys[0]
    assert pathlib.Path('bar').resolve().as_uri() == pkg['bar'].physical_keys[0]
    assert (bazdir / 'baz').resolve().as_uri() == pkg['foo_dir/baz_dir/baz'].physical_keys[0]
    assert (foodir / 'bar').resolve().as_uri() == pkg['foo_dir/bar'].physical_keys[0]

    pkg = Package()
    pkg = pkg.set_dir('/','foo_dir/baz_dir/')
    # todo nested at set_dir site or relative to set_dir path.
    assert (bazdir / 'baz').resolve().as_uri() == pkg['baz'].physical_keys[0]

    pkg = Package()
    pkg = pkg.set_dir('my_keys', 'foo_dir/baz_dir/')
    # todo nested at set_dir site or relative to set_dir path.
    assert (bazdir / 'baz').resolve().as_uri() == pkg['my_keys/baz'].physical_keys[0]


def test_s3_set_dir(tmpdir):
    """ Verify building a package from an S3 directory. """
    with patch('t4.packages.list_object_versions') as list_object_versions_mock:
        pkg = Package()

        list_object_versions_mock.return_value = ([
            dict(Key='foo/a.txt', VersionId='xyz', IsLatest=True),
            dict(Key='foo/x/y.txt', VersionId='null', IsLatest=True),
            dict(Key='foo/z.txt', VersionId='123', IsLatest=False),
        ], [])

        pkg.set_dir('', 's3://bucket/foo/')

        assert pkg['a.txt'].physical_keys[0] == 's3://bucket/foo/a.txt?versionId=xyz'
        assert pkg['x']['y.txt'].physical_keys[0] == 's3://bucket/foo/x/y.txt'

        list_object_versions_mock.assert_called_with('bucket', 'foo/')

        list_object_versions_mock.reset_mock()

        pkg.set_dir('bar', 's3://bucket/foo')

        assert pkg['bar']['a.txt'].physical_keys[0] == 's3://bucket/foo/a.txt?versionId=xyz'
        assert pkg['bar']['x']['y.txt'].physical_keys[0] == 's3://bucket/foo/x/y.txt'

        list_object_versions_mock.assert_called_with('bucket', 'foo/')

def test_updates(tmpdir):
    """ Verify building a package from a directory. """
    pkg = (
        Package()
        .set('foo', os.path.join(os.path.dirname(__file__), 'data', 'foo.txt'),
             {'foo_meta': 'blah'})
        .set('bar', os.path.join(os.path.dirname(__file__), 'data', 'foo.txt'),
            {'bar_meta': 'blah'})
    )
    pkg['foo'].meta['target'] = 'unicode'
    pkg['bar'].meta['target'] = 'unicode'
    pkg.build()

    assert pkg['foo']() == '123\n'
    assert pkg['bar']() == '123\n'

    # Build a dummy file to add to the map.
    with open('bar.txt', "w") as fd:
        fd.write('test_file_content_string')
        test_file = Path(fd.name)
    pkg = pkg.update({'bar': 'bar.txt'})
    assert test_file.resolve().as_uri() == pkg['bar'].physical_keys[0]

    assert pkg['foo']() == '123\n'

    # Build a dummy file to add to the map with a prefix.
    with open('baz.txt', "w") as fd:
        fd.write('test_file_content_string')
        test_file = Path(fd.name)
    pkg = pkg.update({'baz': 'baz.txt'}, prefix='prefix/')
    assert test_file.resolve().as_uri() == pkg['prefix/baz'].physical_keys[0]

    assert pkg['foo']() == '123\n'


def test_package_entry_meta():
    pkg = (
        Package()
        .set('foo', os.path.join(os.path.dirname(__file__), 'data', 'foo.txt'),
            {'value': 'blah'})
        .set('bar', os.path.join(os.path.dirname(__file__), 'data', 'foo.txt'),
            {'value': 'blah2'})
    )
    pkg['foo'].meta['target'] = 'unicode'
    pkg['bar'].meta['target'] = 'unicode'

    assert pkg['foo'].get_user_meta() == {'value': 'blah'}
    assert pkg['bar'].get_user_meta() == {'value': 'blah2'}

    assert pkg['foo'].meta == {'target': 'unicode', 'user_meta': {'value': 'blah'}}
    assert pkg['bar'].meta == {'target': 'unicode', 'user_meta': {'value': 'blah2'}}

    pkg['foo'].set_user_meta({'value': 'other value'})
    assert pkg['foo'].get_user_meta() == {'value': 'other value'}
    assert pkg['foo'].meta == {'target': 'unicode', 'user_meta': {'value': 'other value'}}


def test_list_local_packages(tmpdir):
    """Verify that list returns packages in the appdirs directory."""
    temp_local_registry = Path(os.path.join(tmpdir, 'test_registry')).as_uri()
    with patch('t4.packages.get_package_registry', lambda path: temp_local_registry), \
         patch('t4.api.get_package_registry', lambda path: temp_local_registry):
        # Build a new package into the local registry.
        Package().build("Quilt/Foo")
        Package().build("Quilt/Bar")
        Package().build("Quilt/Test")

        # Verify packages are returned.
        pkgs = t4.list_packages()
        assert len(pkgs) == 3
        assert "Quilt/Foo" in pkgs
        assert "Quilt/Bar" in pkgs

        # Test unnamed packages are not added.
        Package().build()
        pkgs = t4.list_packages()
        assert len(pkgs) == 3

        # Verify manifest is registered by hash when local path given
        pkgs = t4.list_packages("/")
        assert "Quilt/Foo" in pkgs
        assert "Quilt/Bar" in pkgs

def test_set_package_entry(tmpdir):
    """ Set the physical key for a PackageEntry"""
    pkg = (
        Package()
        .set('foo', os.path.join(os.path.dirname(__file__), 'data', 'foo.txt'),
             {'user_meta': 'blah'})
        .set('bar', os.path.join(os.path.dirname(__file__), 'data', 'foo.txt'),
             {'user_meta': 'blah'})
    )
    pkg['foo'].meta['target'] = 'unicode'
    pkg['bar'].meta['target'] = 'unicode'

    # Build a dummy file to add to the map.
    with open('bar.txt', "w") as fd:
        fd.write('test_file_content_string')
        test_file = Path(fd.name)
    pkg['bar'].set('bar.txt')

    assert test_file.resolve().as_uri() == pkg['bar'].physical_keys[0]

def test_tophash_changes(tmpdir):
    test_file = tmpdir / 'test.txt'
    test_file.write_text('asdf', 'utf-8')

    pkg = Package()
    th1 = pkg.top_hash()
    pkg.set('asdf', test_file)
    pkg.build()
    th2 = pkg.top_hash()
    assert th1 != th2

    test_file.write_text('jkl', 'utf-8')
    pkg.set('jkl', test_file)
    pkg.build()
    th3 = pkg.top_hash()
    assert th1 != th3
    assert th2 != th3

    pkg.delete('jkl')
    th4 = pkg.top_hash()
    assert th2 == th4

def test_keys():
    pkg = Package()
    assert not pkg.keys()

    pkg.set('asdf', LOCAL_MANIFEST)
    assert set(pkg.keys()) == {'asdf'}

    pkg.set('jkl;', REMOTE_MANIFEST)
    assert set(pkg.keys()) == {'asdf', 'jkl;'}

    pkg.delete('asdf')
    assert set(pkg.keys()) == {'jkl;'}


def test_iter():
    pkg = Package()
    assert not pkg

    pkg.set('asdf', LOCAL_MANIFEST)
    assert list(pkg) == ['asdf']

    pkg.set('jkl;', REMOTE_MANIFEST)
    assert set(pkg) == {'asdf', 'jkl;'}

def test_invalid_set_key(tmpdir):
    """Verify an exception when setting a key with a path object."""
    pkg = Package()
    with pytest.raises(TypeError):
        pkg.set('asdf/jkl', 123)

def test_brackets():
    pkg = Package()
    pkg.set('asdf/jkl', LOCAL_MANIFEST)
    pkg.set('asdf/qwer', LOCAL_MANIFEST)
    pkg.set('qwer/asdf', LOCAL_MANIFEST)
    assert set(pkg.keys()) == {'asdf', 'qwer'}

    pkg2 = pkg['asdf']
    assert set(pkg2.keys()) == {'jkl', 'qwer'}

    assert pkg['asdf']['qwer'].get() == pathlib.Path(LOCAL_MANIFEST).as_uri()

    assert pkg['asdf']['qwer'] == pkg['asdf/qwer'] == pkg[('asdf', 'qwer')]
    assert pkg[[]] == pkg

    pkg = (
        Package()
        .set('foo', os.path.join(os.path.dirname(__file__), 'data', 'foo.txt'),
             {'foo': 'blah'})
    )
    pkg['foo'].meta['target'] = 'unicode'

    pkg.build()

    assert pkg['foo'].deserialize() == '123\n'
    assert pkg['foo']() == '123\n'

    with pytest.raises(KeyError):
        pkg['baz']

    with pytest.raises(TypeError):
        pkg[b'asdf']

    with pytest.raises(TypeError):
        pkg[0]

def test_list_remote_packages():
    with patch('t4.api.list_objects',
               return_value=([{'Prefix': 'foo'},{'Prefix': 'bar'}],[])) as mock:
        pkgs = t4.list_packages('s3://my_test_bucket/')
        assert mock.call_args_list[0][0] == ('my_test_bucket', '.quilt/named_packages/')

    assert True


def test_validate_package_name():
    Package.validate_package_name("a/b")
    Package.validate_package_name("21312/bes")
    with pytest.raises(QuiltException):
        Package.validate_package_name("b")
    with pytest.raises(QuiltException):
        Package.validate_package_name("a/b/")
    with pytest.raises(QuiltException):
        Package.validate_package_name("a\\/b")
    with pytest.raises(QuiltException):
        Package.validate_package_name("a/b/c")
    with pytest.raises(QuiltException):
        Package.validate_package_name("a/")
    with pytest.raises(QuiltException):
        Package.validate_package_name("/b")
    with pytest.raises(QuiltException):
        Package.validate_package_name("b")

def test_diff():
    new_pkg = Package()

    # Create a dummy file to add to the package.
    test_file_name = 'bar'
    with open(test_file_name, "w") as fd:
        fd.write('test_file_content_string')
        test_file = Path(fd.name)

    # Build a new package into the local registry.
    new_pkg = new_pkg.set('foo', test_file_name)
    top_hash = new_pkg.build("Quilt/Test")

    p1 = Package.browse('Quilt/Test')
    p2 = Package.browse('Quilt/Test')
    assert p1.diff(p2) == ([], [], [])


def test_dir_meta(tmpdir):
    test_meta = {'test': 'meta'}
    pkg = Package()
    pkg.set('asdf/jkl', LOCAL_MANIFEST)
    pkg.set('asdf/qwer', LOCAL_MANIFEST)
    pkg.set('qwer/asdf', LOCAL_MANIFEST)
    pkg.set('qwer/as/df', LOCAL_MANIFEST)
    pkg.build()
    assert pkg['asdf'].get_meta() == {}
    assert pkg.get_meta() == {}
    assert pkg['qwer']['as'].get_meta() == {}
    pkg['asdf'].set_meta(test_meta)
    assert pkg['asdf'].get_meta() == test_meta
    pkg['qwer']['as'].set_meta(test_meta)
    assert pkg['qwer']['as'].get_meta() == test_meta
    pkg.set_meta(test_meta)
    assert pkg.get_meta() == test_meta
    dump_path = os.path.join(tmpdir, 'test_meta')
    with open(dump_path, 'w') as f:
        pkg.dump(f)
    with open(dump_path) as f:
        pkg2 = Package.load(f)
    assert pkg2['asdf'].get_meta() == test_meta
    assert pkg2['qwer']['as'].get_meta() == test_meta
    assert pkg2.get_meta() == test_meta
    
def test_top_hash_stable():
    """Ensure that top_hash() never changes for a given manifest"""

    registry = Path(__file__).parent / 'data'
    pkg_hash = '20de5433549a4db332a11d8d64b934a82bdea8f144b4aecd901e7d4134f8e733'

    pkg = Package.browse(registry=registry, pkg_hash=pkg_hash)

    assert pkg.top_hash() == pkg_hash, \
           "Unexpected top_hash for {}/.quilt/packages/{}".format(registry, pkg_hash)


@patch('appdirs.user_data_dir', lambda x, y: os.path.join('test_appdir', x))
def test_local_package_delete(tmpdir):
    """Verify local package delete works."""
    top_hash = Package().build("Quilt/Test")
    t4.delete_package('Quilt/Test', registry=BASE_PATH)

    assert 'Quilt/Test' not in t4.list_packages()
    assert top_hash not in [p.name for p in
                            Path(BASE_PATH, '.quilt/packages').iterdir()]


@patch('appdirs.user_data_dir', lambda x, y: os.path.join('test_appdir', x))
def test_local_package_delete_overlapping(tmpdir):
    """
    Verify local package delete works when multiple packages reference the
    same tophash.
    """
    top_hash = Package().build("Quilt/Test1")
    top_hash = Package().build("Quilt/Test2")
    t4.delete_package('Quilt/Test1', registry=BASE_PATH)

    assert 'Quilt/Test1' not in t4.list_packages()
    assert top_hash in [p.name for p in
                        Path(BASE_PATH, '.quilt/packages').iterdir()]

    t4.delete_package('Quilt/Test2', registry=BASE_PATH)
    assert 'Quilt/Test2' not in t4.list_packages()
    assert top_hash not in [p.name for p in
                            Path(BASE_PATH, '.quilt/packages').iterdir()]


def test_commit_message_on_push(tmpdir):
    """ Verify commit messages populate correctly on push."""
    with patch('botocore.client.BaseClient._make_api_call', new=mock_make_api_call):
        with open(REMOTE_MANIFEST) as fd:
            pkg = Package.load(fd)
        with patch('t4.data_transfer._download_single_file', new=no_op_mock), \
                patch('t4.data_transfer._download_dir', new=no_op_mock), \
                patch('t4.Package.build', new=no_op_mock):
            pkg.push('Quilt/test_pkg_name', tmpdir / 'pkg', message='test_message')
            assert pkg._meta['message'] == 'test_message'

            # ensure messages are strings
            with pytest.raises(ValueError):
                pkg.push('Quilt/test_pkg_name', tmpdir / 'pkg', message={})

def test_overwrite_dir_fails():
    with pytest.raises(QuiltException):
        pkg = Package()
        pkg.set('asdf/jkl', LOCAL_MANIFEST)
        pkg.set('asdf', LOCAL_MANIFEST)

def test_overwrite_entry_fails():
    with pytest.raises(QuiltException):
        pkg = Package()
        pkg.set('asdf', LOCAL_MANIFEST)
        pkg.set('asdf/jkl', LOCAL_MANIFEST)

def test_siblings_succeed():
    pkg = Package()
    pkg.set('as/df', LOCAL_MANIFEST)
    pkg.set('as/qw', LOCAL_MANIFEST)

def test_repr():
    TEST_REPR = (
        "asdf\n"
        "path1/\n"
        "  asdf\n"
        "  qwer\n"
        "path2/\n"
        "  first/\n"
        "    asdf\n"
        "  second/\n"
        "    asdf\n"
        "qwer\n"
    )
    pkg = Package()
    pkg.set('asdf', LOCAL_MANIFEST)
    pkg.set('qwer', LOCAL_MANIFEST)
    pkg.set('path1/asdf', LOCAL_MANIFEST)
    pkg.set('path1/qwer', LOCAL_MANIFEST)
    pkg.set('path2/first/asdf', LOCAL_MANIFEST)
    pkg.set('path2/second/asdf', LOCAL_MANIFEST)
    assert repr(pkg) == TEST_REPR

def test_long_repr():
    pkg = Package()
    for i in range(30):
        pkg.set('path{}/asdf'.format(i), LOCAL_MANIFEST)
    r = repr(pkg)
    assert r.count('\n') == 20
    assert r[-4:] == '...\n'

    pkg = Package()
    for i in range(10):
        pkg.set('path{}/asdf'.format(i), LOCAL_MANIFEST)
        pkg.set('path{}/qwer'.format(i), LOCAL_MANIFEST)
    pkgrepr = repr(pkg)
    assert pkgrepr.count('\n') == 20
    assert pkgrepr.find('path9/') > 0

def test_repr_empty_package():
    pkg = Package()
    r = repr(pkg)
    assert r == "(empty Package)"

def test_manifest():
    pkg = Package()
    pkg.set('as/df', LOCAL_MANIFEST)
    pkg.set('as/qw', LOCAL_MANIFEST)
    top_hash = pkg.build()
    manifest = list(pkg.manifest)

    pkg2 = Package.browse(pkg_hash=top_hash)
    assert list(pkg.manifest) == list(pkg2.manifest)<|MERGE_RESOLUTION|>--- conflicted
+++ resolved
@@ -245,14 +245,9 @@
     pkg = (
         Package()
         .set('foo', os.path.join(os.path.dirname(__file__), 'data', 'foo.txt'),
-<<<<<<< HEAD
-             {'target': 'unicode', 'user_meta': 'blah'})
+             {'user_meta_foo': 'blah'})
         .set('bar', os.path.join(os.path.dirname(__file__), 'data', 'foo.unrecognized.ext'))
         .set('baz', os.path.join(os.path.dirname(__file__), 'data', 'foo.txt'))
-=======
-             {'user_meta_foo': 'blah'})
-        .set('bar', os.path.join(os.path.dirname(__file__), 'data', 'foo.txt'))
->>>>>>> 7ba7baa2
     )
     pkg.build()
 
