--- conflicted
+++ resolved
@@ -520,24 +520,8 @@
     p2 = Package.browse('Quilt/Test')
     assert p1.diff(p2) == ([], [], [])
 
-<<<<<<< HEAD
-
-def test_commit_message_on_push(tmpdir):
-    """ Verify commit messages populate correctly on push."""
-    with patch('botocore.client.BaseClient._make_api_call', new=mock_make_api_call):
-        with open(REMOTE_MANIFEST) as fd:
-            pkg = Package.load(fd)
-        with patch('t4.data_transfer._download_single_file', new=no_op_mock), \
-                patch('t4.data_transfer._download_dir', new=no_op_mock), \
-                patch('t4.Package.build', new=no_op_mock):
-            pkg.push('Quilt/test_pkg_name', tmpdir / 'pkg', message='test_message')
-            assert pkg._meta['message'] == 'test_message'
-
-            # ensure messages are strings
-            with pytest.raises(ValueError):
-                pkg.push('Quilt/test_pkg_name', tmpdir / 'pkg', message={})
-=======
-def test_dir_meta(tmpdir):
+
+    def test_dir_meta(tmpdir):
     test_meta = {'test': 'meta'}
     pkg = Package()
     pkg.set('asdf/jkl', LOCAL_MANIFEST)
@@ -562,7 +546,7 @@
     assert pkg2['asdf'].get_meta() == test_meta
     assert pkg2['qwer']['as'].get_meta() == test_meta
     assert pkg2.get_meta() == test_meta
-
+    
 def test_top_hash_stable():
     """Ensure that top_hash() never changes for a given manifest"""
 
@@ -573,4 +557,19 @@
 
     assert pkg.top_hash() == pkg_hash, \
            "Unexpected top_hash for {}/.quilt/packages/{}".format(registry, pkg_hash)
->>>>>>> 6e045f8b
+
+
+def test_commit_message_on_push(tmpdir):
+    """ Verify commit messages populate correctly on push."""
+    with patch('botocore.client.BaseClient._make_api_call', new=mock_make_api_call):
+        with open(REMOTE_MANIFEST) as fd:
+            pkg = Package.load(fd)
+        with patch('t4.data_transfer._download_single_file', new=no_op_mock), \
+                patch('t4.data_transfer._download_dir', new=no_op_mock), \
+                patch('t4.Package.build', new=no_op_mock):
+            pkg.push('Quilt/test_pkg_name', tmpdir / 'pkg', message='test_message')
+            assert pkg._meta['message'] == 'test_message'
+
+            # ensure messages are strings
+            with pytest.raises(ValueError):
+                pkg.push('Quilt/test_pkg_name', tmpdir / 'pkg', message={})