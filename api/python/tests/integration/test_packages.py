""" Integration tests for T4 Packages. """
import os
import pathlib
from pathlib import Path
import shutil
from urllib.parse import urlparse

import jsonlines
from mock import patch
import pytest

import t4
from t4 import Package
from t4.util import QuiltException, APP_NAME, APP_AUTHOR, BASE_DIR, BASE_PATH, parse_file_url

LOCAL_MANIFEST = os.path.join(os.path.dirname(__file__), 'data', 'local_manifest.jsonl')
REMOTE_MANIFEST = os.path.join(os.path.dirname(__file__), 'data', 't4_manifest.jsonl')

def mock_make_api_call(self, operation_name, kwarg):
    """ Mock boto3's AWS API Calls for testing. """
    if operation_name == 'GetObject':
        parsed_response = {'Body': {'foo'}}
        return parsed_response
    if operation_name == 'ListObjectsV2':
        parsed_response = {'CommonPrefixes': ['foo']}
        return parsed_response
    if operation_name == 'HeadObject':
        # TODO: mock this somehow
        parsed_response = {
            'Metadata': {},
            'ContentLength': 0
        }
        return parsed_response
    raise NotImplementedError(operation_name)

@patch('appdirs.user_data_dir', lambda x,y: os.path.join('test_appdir', x))
def test_build(tmpdir):
    """Verify that build dumps the manifest to appdirs directory."""
    new_pkg = Package()

    # Create a dummy file to add to the package.
    test_file_name = 'bar'
    with open(test_file_name, "w") as fd:
        fd.write('test_file_content_string')
        test_file = Path(fd.name)

    # Build a new package into the local registry.
    new_pkg = new_pkg.set('foo', test_file_name)
    top_hash = new_pkg.build("Quilt/Test")

    # Verify manifest is registered by hash.
    out_path = Path(BASE_PATH, ".quilt/packages", top_hash)
    with open(out_path) as fd:
        pkg = Package.load(fd)
        assert test_file.resolve().as_uri() == pkg['foo'].physical_keys[0]

    # Verify latest points to the new location.
    named_pointer_path = Path(BASE_PATH, ".quilt/named_packages/Quilt/Test/latest")
    with open(named_pointer_path) as fd:
        assert fd.read().replace('\n', '') == top_hash

    # Test unnamed packages.
    new_pkg = Package()
    new_pkg = new_pkg.set('bar', test_file_name)
    top_hash = new_pkg.build()
    out_path = Path(BASE_PATH, ".quilt/packages", top_hash)
    with open(out_path) as fd:
        pkg = Package.load(fd)
        assert test_file.resolve().as_uri() == pkg['bar'].physical_keys[0]


def test_read_manifest(tmpdir):
    """ Verify reading serialized manifest from disk. """
    with open(LOCAL_MANIFEST) as fd:
        pkg = Package.load(fd)

    out_path = os.path.join(tmpdir, 'new_manifest.jsonl')
    with open(out_path, 'w') as fd:
        pkg.dump(fd)
    
    # Insepct the jsonl to verify everything is maintained, i.e.
    # that load/dump results in an equivalent set.
    # todo: Use load/dump once __eq__ implemented.
    with open(LOCAL_MANIFEST) as fd:
        original_set = list(jsonlines.Reader(fd))
    with open(out_path) as fd:
        written_set = list(jsonlines.Reader(fd))
    assert len(original_set) == len(written_set)
    assert sorted(original_set, key=lambda k: k.get('logical_key','manifest')) \
        == sorted(written_set, key=lambda k: k.get('logical_key','manifest'))

def no_op_mock(*args, **kwargs):
    pass

def test_materialize_from_remote(tmpdir):
    """ Verify loading data and mainfest transforms from S3. """
    with patch('botocore.client.BaseClient._make_api_call', new=mock_make_api_call):
        with open(REMOTE_MANIFEST) as fd:
            pkg = Package.load(fd)
        with patch('t4.data_transfer._download_single_file', new=no_op_mock), \
                patch('t4.data_transfer._download_dir', new=no_op_mock), \
                patch('t4.Package.build', new=no_op_mock):
            mat_pkg = pkg.push('Quilt/test_pkg_name', tmpdir / 'pkg')

def test_browse_package_from_registry():
    """ Verify loading manifest locally and from s3 """
    with patch('t4.Package._from_path') as pkgmock:
        registry = BASE_PATH.as_uri()
        pkg = Package()
        pkgmock.return_value = pkg
        pkghash = pkg.top_hash()

        # default registry load
        pkg = Package.browse(pkg_hash=pkghash)
        assert '{}/.quilt/packages/{}'.format(registry, pkghash) \
                in [x[0][0] for x in pkgmock.call_args_list]

        pkgmock.reset_mock()

        pkg = Package.browse('Quilt/nice-name', pkg_hash=pkghash)
        assert '{}/.quilt/packages/{}'.format(registry, pkghash) \
                in [x[0][0] for x in pkgmock.call_args_list]

        pkgmock.reset_mock()

        with patch('t4.packages.get_bytes') as dl_mock:
            dl_mock.return_value = (pkghash.encode('utf-8'), None)
            pkg = Package.browse('Quilt/nice-name')
            assert registry + '/.quilt/named_packages/Quilt/nice-name/latest' \
                    == dl_mock.call_args_list[0][0][0]

        assert '{}/.quilt/packages/{}'.format(registry, pkghash) \
                in [x[0][0] for x in pkgmock.call_args_list]
        pkgmock.reset_mock()

        remote_registry = 's3://asdf/foo'
        # remote load
        pkg = Package.browse('Quilt/nice-name', registry=remote_registry, pkg_hash=pkghash)
        assert '{}/.quilt/packages/{}'.format(remote_registry, pkghash) \
                in [x[0][0] for x in pkgmock.call_args_list]
        pkgmock.reset_mock()
        pkg = Package.browse(pkg_hash=pkghash, registry=remote_registry)
        assert '{}/.quilt/packages/{}'.format(remote_registry, pkghash) \
                in [x[0][0] for x in pkgmock.call_args_list]

        pkgmock.reset_mock()
        with patch('t4.packages.get_bytes') as dl_mock:
            dl_mock.return_value = (pkghash.encode('utf-8'), None)
            pkg = Package.browse('Quilt/nice-name', registry=remote_registry)
        assert '{}/.quilt/packages/{}'.format(remote_registry, pkghash) \
                in [x[0][0] for x in pkgmock.call_args_list]

def test_package_fetch(tmpdir):
    """ Package.fetch() on nested, relative keys """
    input_dir = os.path.dirname(__file__)
    package_ = Package().set_dir('/', os.path.join(input_dir, 'data', 'nested'))

    out_dir = os.path.join(tmpdir, 'output')
    package_.fetch(out_dir)

    expected = {'one.txt': '1', 'two.txt': '2', 'three.txt': '3'}
    file_count = 0
    for dirpath, _, files in os.walk(out_dir):
        for name in files:
            file_count += 1
            with open(os.path.join(out_dir, dirpath, name)) as file_:
                assert name in expected, 'unexpected file: {}'.format(file_)
                contents = file_.read().strip()
                assert contents == expected[name], \
                    'unexpected contents in {}: {}'.format(name, contents)
    assert file_count == len(expected), \
        'fetch wrote {} files; expected: {}'.format(file_count, expected)

def test_fetch(tmpdir):
    """ Verify fetching a package entry. """
    pkg = (
        Package()
        .set('foo', os.path.join(os.path.dirname(__file__), 'data', 'foo.txt'),
             {'target': 'unicode', 'user_meta': 'blah'})
        .set('bar', os.path.join(os.path.dirname(__file__), 'data', 'foo.txt'),
             {'target': 'unicode', 'user_meta': 'blah'})
    )

    with open(os.path.join(os.path.dirname(__file__), 'data', 'foo.txt')) as fd:
        assert fd.read().replace('\n', '') == '123'
    # Copy foo.text to bar.txt
    pkg['foo'].fetch(os.path.join(tmpdir, 'data', 'bar.txt'))
    with open(os.path.join(tmpdir, 'data', 'bar.txt')) as fd:
        assert fd.read().replace('\n', '') == '123'

    # Raise an error if you copy to yourself.
    with pytest.raises(shutil.SameFileError):
        pkg['foo'].fetch(os.path.join(os.path.dirname(__file__), 'data', 'foo.txt'))

def test_load_into_t4(tmpdir):
    """ Verify loading local manifest and data into S3. """
    with patch('t4.packages.put_bytes') as bytes_mock, \
         patch('t4.packages.copy_file') as file_mock:
        new_pkg = Package()
        # Create a dummy file to add to the package.
        test_file = os.path.join(tmpdir, 'bar')
        with open(test_file, 'w') as fd:
            fd.write(test_file)
        new_pkg = new_pkg.set('foo', test_file)
        new_pkg.push('Quilt/package_name', 's3://my_test_bucket/')

        # Get the second argument (destination) from the non-keyword args list
        bytes_dest_args = [x[0][1] for x in bytes_mock.call_args_list]
        file_dest_args = [x[0][1] for x in file_mock.call_args_list]

        # Manifest copied
        assert 's3://my_test_bucket/.quilt/packages/' + new_pkg.top_hash() in bytes_dest_args
        assert 's3://my_test_bucket/.quilt/named_packages/Quilt/package_name/latest' in bytes_dest_args

        # Data copied
        assert 's3://my_test_bucket/Quilt/package_name/foo' in file_dest_args

def test_local_push(tmpdir):
    """ Verify loading local manifest and data into S3. """
    with patch('t4.packages.put_bytes') as bytes_mock, \
         patch('t4.packages.copy_file') as file_mock:
        new_pkg = Package()
        test_file = os.path.join(tmpdir, 'bar')
        with open(test_file, 'w') as fd:
            fd.write(test_file)
        new_pkg = new_pkg.set('foo', test_file)
        new_pkg.push('Quilt/package', tmpdir / 'package_contents')

        push_uri = pathlib.Path(tmpdir, 'package_contents').as_uri()

        # Get the second argument (destination) from the non-keyword args list
        bytes_dest_args = [x[0][1] for x in bytes_mock.call_args_list]
        file_dest_args = [x[0][1] for x in file_mock.call_args_list]

        # Manifest copied
        assert push_uri + '/.quilt/packages/' + new_pkg.top_hash() in bytes_dest_args
        assert push_uri + '/.quilt/named_packages/Quilt/package/latest' in bytes_dest_args

        # Data copied
        assert push_uri + '/Quilt/package/foo' in file_dest_args

def test_package_deserialize(tmpdir):
    """ Verify loading data from a local file. """
    pkg = (
        Package()
        .set('foo', os.path.join(os.path.dirname(__file__), 'data', 'foo.txt'),
             {'target': 'unicode', 'user_meta': 'blah'})
        .set('bar', os.path.join(os.path.dirname(__file__), 'data', 'foo.txt'))
    )
    pkg.build()

    assert pkg['foo'].deserialize() == '123\n'

    with pytest.raises(QuiltException):
        pkg['bar'].deserialize()

def test_local_set_dir(tmpdir):
    """ Verify building a package from a local directory. """
    pkg = Package()
    
    # Create some nested example files that contain their names.
    foodir = pathlib.Path("foo_dir")
    bazdir = pathlib.Path(foodir, "baz_dir")
    bazdir.mkdir(parents=True, exist_ok=True)
    with open('bar', 'w') as fd:
        fd.write(fd.name)
    with open('foo', 'w') as fd:
        fd.write(fd.name)
    with open(bazdir / 'baz', 'w') as fd: 
        fd.write(fd.name)
    with open(foodir / 'bar', 'w') as fd:
        fd.write(fd.name)

    pkg = pkg.set_dir("/", ".")

    assert pathlib.Path('foo').resolve().as_uri() == pkg['foo'].physical_keys[0]
    assert pathlib.Path('bar').resolve().as_uri() == pkg['bar'].physical_keys[0]
    assert (bazdir / 'baz').resolve().as_uri() == pkg['foo_dir/baz_dir/baz'].physical_keys[0]
    assert (foodir / 'bar').resolve().as_uri() == pkg['foo_dir/bar'].physical_keys[0]

    pkg = Package()
    pkg = pkg.set_dir('/','foo_dir/baz_dir/')
    # todo nested at set_dir site or relative to set_dir path.
    assert (bazdir / 'baz').resolve().as_uri() == pkg['baz'].physical_keys[0]

    pkg = Package()
    pkg = pkg.set_dir('my_keys', 'foo_dir/baz_dir/')
    # todo nested at set_dir site or relative to set_dir path.
    assert (bazdir / 'baz').resolve().as_uri() == pkg['my_keys/baz'].physical_keys[0]


def test_s3_set_dir(tmpdir):
    """ Verify building a package from an S3 directory. """
    with patch('t4.packages.list_object_versions') as list_object_versions_mock:
        pkg = Package()

        list_object_versions_mock.return_value = ([
            dict(Key='foo/a.txt', VersionId='xyz', IsLatest=True),
            dict(Key='foo/x/y.txt', VersionId='null', IsLatest=True),
            dict(Key='foo/z.txt', VersionId='123', IsLatest=False),
        ], [])

        pkg.set_dir('', 's3://bucket/foo/')

        assert pkg['a.txt'].physical_keys[0] == 's3://bucket/foo/a.txt?versionId=xyz'
        assert pkg['x']['y.txt'].physical_keys[0] == 's3://bucket/foo/x/y.txt'

        list_object_versions_mock.assert_called_with('bucket', 'foo/')

        list_object_versions_mock.reset_mock()

        pkg.set_dir('bar', 's3://bucket/foo')

        assert pkg['bar']['a.txt'].physical_keys[0] == 's3://bucket/foo/a.txt?versionId=xyz'
        assert pkg['bar']['x']['y.txt'].physical_keys[0] == 's3://bucket/foo/x/y.txt'

        list_object_versions_mock.assert_called_with('bucket', 'foo/')

def test_updates(tmpdir):
    """ Verify building a package from a directory. """
    pkg = (
        Package()
        .set('foo', os.path.join(os.path.dirname(__file__), 'data', 'foo.txt'),
             {'target': 'unicode', 'user_meta': 'blah'})
        .set('bar', os.path.join(os.path.dirname(__file__), 'data', 'foo.txt'),
            {'target': 'unicode', 'user_meta': 'blah'})
    )
    pkg.build()

    assert pkg['foo']() == '123\n'
    assert pkg['bar']() == '123\n'

    # Build a dummy file to add to the map.
    with open('bar.txt', "w") as fd:
        fd.write('test_file_content_string')
        test_file = Path(fd.name)
    pkg = pkg.update({'bar': 'bar.txt'})
    assert test_file.resolve().as_uri() == pkg['bar'].physical_keys[0]

    assert pkg['foo']() == '123\n'

    # Build a dummy file to add to the map with a prefix.
    with open('baz.txt', "w") as fd:
        fd.write('test_file_content_string')
        test_file = Path(fd.name)
    pkg = pkg.update({'baz': 'baz.txt'}, prefix='prefix/')
    assert test_file.resolve().as_uri() == pkg['prefix/baz'].physical_keys[0]

    assert pkg['foo']() == '123\n'


def test_package_entry_meta():
    pkg = (
        Package()
        .set('foo', os.path.join(os.path.dirname(__file__), 'data', 'foo.txt'),
            {'target': 'unicode', 'user_meta': {'value': 'blah'}})
        .set('bar', os.path.join(os.path.dirname(__file__), 'data', 'foo.txt'),
            {'target': 'unicode', 'user_meta': {'value': 'blah2'}})
    )

    assert pkg['foo'].get_user_meta() == {'value': 'blah'}
    assert pkg['bar'].get_user_meta() == {'value': 'blah2'}

    assert pkg['foo'].meta == {'target': 'unicode', 'user_meta': {'value': 'blah'}}
    assert pkg['bar'].meta == {'target': 'unicode', 'user_meta': {'value': 'blah2'}}

    pkg['foo'].set_user_meta({'value': 'other value'})
    assert pkg['foo'].get_user_meta() == {'value': 'other value'}
    assert pkg['foo'].meta == {'target': 'unicode', 'user_meta': {'value': 'other value'}}


def test_list_local_packages(tmpdir):
    """Verify that list returns packages in the appdirs directory."""
    temp_local_registry = Path(os.path.join(tmpdir, 'test_registry')).as_uri()
    with patch('t4.packages.get_package_registry', lambda path: temp_local_registry), \
         patch('t4.api.get_package_registry', lambda path: temp_local_registry):
        # Build a new package into the local registry.
        Package().build("Quilt/Foo")
        Package().build("Quilt/Bar")
        Package().build("Quilt/Test")

        # Verify packages are returned.
        pkgs = t4.list_packages()
        assert len(pkgs) == 3
        assert "Quilt/Foo" in pkgs
        assert "Quilt/Bar" in pkgs

        # Test unnamed packages are not added.
        Package().build()
        pkgs = t4.list_packages()
        assert len(pkgs) == 3

        # Verify manifest is registered by hash when local path given
        pkgs = t4.list_packages("/")
        assert "Quilt/Foo" in pkgs
        assert "Quilt/Bar" in pkgs

def test_set_package_entry(tmpdir):
    """ Set the physical key for a PackageEntry"""
    pkg = (
        Package()
        .set('foo', os.path.join(os.path.dirname(__file__), 'data', 'foo.txt'),
             {'target': 'unicode', 'user_meta': 'blah'})
        .set('bar', os.path.join(os.path.dirname(__file__), 'data', 'foo.txt'),
            {'target': 'unicode', 'user_meta': 'blah'})
    )

    # Build a dummy file to add to the map.
    with open('bar.txt', "w") as fd:
        fd.write('test_file_content_string')
        test_file = Path(fd.name)
    pkg['bar'].set('bar.txt')

    assert test_file.resolve().as_uri() == pkg['bar'].physical_keys[0]

def test_tophash_changes(tmpdir):
    test_file = tmpdir / 'test.txt'
    test_file.write_text('asdf', 'utf-8')

    pkg = Package()
    th1 = pkg.top_hash()
    pkg.set('asdf', test_file)
    pkg.build()
    th2 = pkg.top_hash()
    assert th1 != th2

    test_file.write_text('jkl', 'utf-8')
    pkg.set('jkl', test_file)
    pkg.build()
    th3 = pkg.top_hash()
    assert th1 != th3
    assert th2 != th3

    pkg.delete('jkl')
    th4 = pkg.top_hash()
    assert th2 == th4

def test_keys():
    pkg = Package()
    assert not pkg.keys()

    pkg.set('asdf', LOCAL_MANIFEST)
    assert set(pkg.keys()) == {'asdf'}

    pkg.set('jkl;', REMOTE_MANIFEST)
    assert set(pkg.keys()) == {'asdf', 'jkl;'}

    pkg.delete('asdf')
    assert set(pkg.keys()) == {'jkl;'}


def test_iter():
    pkg = Package()
    assert not pkg

    pkg.set('asdf', LOCAL_MANIFEST)
    assert list(pkg) == ['asdf']

    pkg.set('jkl;', REMOTE_MANIFEST)
    assert set(pkg) == {'asdf', 'jkl;'}

def test_invalid_set_key(tmpdir):
    """Verify an exception when setting a key with a path object."""
    pkg = Package()
    with pytest.raises(TypeError):
        pkg.set('asdf/jkl', 123)

def test_brackets():
    pkg = Package()
    pkg.set('asdf/jkl', LOCAL_MANIFEST)
    pkg.set('asdf/qwer', LOCAL_MANIFEST)
    pkg.set('qwer/asdf', LOCAL_MANIFEST)
    assert set(pkg.keys()) == {'asdf', 'qwer'}

    pkg2 = pkg['asdf']
    assert set(pkg2.keys()) == {'jkl', 'qwer'}

    assert pkg['asdf']['qwer'].get() == pathlib.Path(LOCAL_MANIFEST).as_uri()

    assert pkg['asdf']['qwer'] == pkg['asdf/qwer'] == pkg[('asdf', 'qwer')]
    assert pkg[[]] == pkg

    pkg = (
        Package()
        .set('foo', os.path.join(os.path.dirname(__file__), 'data', 'foo.txt'),
             {'target': 'unicode', 'user_meta': 'blah'})
    )

    pkg.build()

    assert pkg['foo'].deserialize() == '123\n'
    assert pkg['foo']() == '123\n'

    with pytest.raises(KeyError):
        pkg['baz']

    with pytest.raises(TypeError):
        pkg[b'asdf']

    with pytest.raises(TypeError):
        pkg[0]

def test_list_remote_packages():
    with patch('t4.api.list_objects',
               return_value=([{'Prefix': 'foo'},{'Prefix': 'bar'}],[])) as mock:
        pkgs = t4.list_packages('s3://my_test_bucket/')
        assert mock.call_args_list[0][0] == ('my_test_bucket', '.quilt/named_packages/')

    assert True


def test_validate_package_name():
    Package.validate_package_name("a/b")
    Package.validate_package_name("21312/bes")
    with pytest.raises(QuiltException):
        Package.validate_package_name("b")
    with pytest.raises(QuiltException):
        Package.validate_package_name("a/b/")
    with pytest.raises(QuiltException):
        Package.validate_package_name("a\\/b")
    with pytest.raises(QuiltException):
        Package.validate_package_name("a/b/c")
    with pytest.raises(QuiltException):
        Package.validate_package_name("a/")
    with pytest.raises(QuiltException):
        Package.validate_package_name("/b")
    with pytest.raises(QuiltException):
        Package.validate_package_name("b")

def test_diff():
    new_pkg = Package()

    # Create a dummy file to add to the package.
    test_file_name = 'bar'
    with open(test_file_name, "w") as fd:
        fd.write('test_file_content_string')
        test_file = Path(fd.name)

    # Build a new package into the local registry.
    new_pkg = new_pkg.set('foo', test_file_name)
    top_hash = new_pkg.build("Quilt/Test")

    p1 = Package.browse('Quilt/Test')
    p2 = Package.browse('Quilt/Test')
    assert p1.diff(p2) == ([], [], [])


def test_dir_meta(tmpdir):
    test_meta = {'test': 'meta'}
    pkg = Package()
    pkg.set('asdf/jkl', LOCAL_MANIFEST)
    pkg.set('asdf/qwer', LOCAL_MANIFEST)
    pkg.set('qwer/asdf', LOCAL_MANIFEST)
    pkg.set('qwer/as/df', LOCAL_MANIFEST)
    pkg.build()
    assert pkg['asdf'].get_meta() == {}
    assert pkg.get_meta() == {}
    assert pkg['qwer']['as'].get_meta() == {}
    pkg['asdf'].set_meta(test_meta)
    assert pkg['asdf'].get_meta() == test_meta
    pkg['qwer']['as'].set_meta(test_meta)
    assert pkg['qwer']['as'].get_meta() == test_meta
    pkg.set_meta(test_meta)
    assert pkg.get_meta() == test_meta
    dump_path = os.path.join(tmpdir, 'test_meta')
    with open(dump_path, 'w') as f:
        pkg.dump(f)
    with open(dump_path) as f:
        pkg2 = Package.load(f)
    assert pkg2['asdf'].get_meta() == test_meta
    assert pkg2['qwer']['as'].get_meta() == test_meta
    assert pkg2.get_meta() == test_meta
    
def test_top_hash_stable():
    """Ensure that top_hash() never changes for a given manifest"""

    registry = Path(__file__).parent / 'data'
    pkg_hash = '20de5433549a4db332a11d8d64b934a82bdea8f144b4aecd901e7d4134f8e733'

    pkg = Package.browse(registry=registry, pkg_hash=pkg_hash)

    assert pkg.top_hash() == pkg_hash, \
           "Unexpected top_hash for {}/.quilt/packages/{}".format(registry, pkg_hash)

def test_commit_message_on_push(tmpdir):
    """ Verify commit messages populate correctly on push."""
    with patch('botocore.client.BaseClient._make_api_call', new=mock_make_api_call):
        with open(REMOTE_MANIFEST) as fd:
            pkg = Package.load(fd)
        with patch('t4.data_transfer._download_single_file', new=no_op_mock), \
                patch('t4.data_transfer._download_dir', new=no_op_mock), \
                patch('t4.Package.build', new=no_op_mock):
            pkg.push('Quilt/test_pkg_name', tmpdir / 'pkg', message='test_message')
            assert pkg._meta['message'] == 'test_message'

            # ensure messages are strings
            with pytest.raises(ValueError):
                pkg.push('Quilt/test_pkg_name', tmpdir / 'pkg', message={})

def test_overwrite_dir_fails():
    with pytest.raises(QuiltException):
        pkg = Package()
        pkg.set('asdf/jkl', LOCAL_MANIFEST)
        pkg.set('asdf', LOCAL_MANIFEST)

def test_overwrite_entry_fails():
    with pytest.raises(QuiltException):
        pkg = Package()
        pkg.set('asdf', LOCAL_MANIFEST)
        pkg.set('asdf/jkl', LOCAL_MANIFEST)

def test_siblings_succeed():
    pkg = Package()
    pkg.set('as/df', LOCAL_MANIFEST)
    pkg.set('as/qw', LOCAL_MANIFEST)

<<<<<<< HEAD

def test_map():
    pkg = Package()
    pkg.set('as/df', LOCAL_MANIFEST)
    pkg.set('as/qw', LOCAL_MANIFEST)
    assert set(pkg.map(lambda lk, entry: lk)) == {'as/df', 'as/qw'}


def test_filter():
    pkg = Package()
    pkg.set('as/df', LOCAL_MANIFEST)
    pkg.set('as/qw', LOCAL_MANIFEST)
    assert pkg.filter(lambda lk, entry: lk == 'as/df') == [('as/df', pkg['as/df'])]


def test_reduce():
    pkg = Package()
    pkg.set('as/df', LOCAL_MANIFEST)
    pkg.set('as/qw', LOCAL_MANIFEST)
    assert pkg.reduce(lambda a, b: a) == ('as/df', pkg['as/df'])
    assert pkg.reduce(lambda a, b: b) == ('as/qw', pkg['as/qw'])
    assert pkg.reduce(lambda a, b: a + [b], []) == [
        ('as/df', pkg['as/df']),
        ('as/qw', pkg['as/qw'])
    ]
=======
def test_manifest():
    pkg = Package()
    pkg.set('as/df', LOCAL_MANIFEST)
    pkg.set('as/qw', LOCAL_MANIFEST)
    top_hash = pkg.build()
    manifest = list(pkg.manifest)

    pkg2 = Package.browse(pkg_hash=top_hash)
    assert list(pkg.manifest) == list(pkg2.manifest)
>>>>>>> 7934d1b4
<|MERGE_RESOLUTION|>--- conflicted
+++ resolved
@@ -614,7 +614,15 @@
     pkg.set('as/df', LOCAL_MANIFEST)
     pkg.set('as/qw', LOCAL_MANIFEST)
 
-<<<<<<< HEAD
+def test_manifest():
+    pkg = Package()
+    pkg.set('as/df', LOCAL_MANIFEST)
+    pkg.set('as/qw', LOCAL_MANIFEST)
+    top_hash = pkg.build()
+    manifest = list(pkg.manifest)
+
+    pkg2 = Package.browse(pkg_hash=top_hash)
+    assert list(pkg.manifest) == list(pkg2.manifest)
 
 def test_map():
     pkg = Package()
@@ -639,15 +647,4 @@
     assert pkg.reduce(lambda a, b: a + [b], []) == [
         ('as/df', pkg['as/df']),
         ('as/qw', pkg['as/qw'])
-    ]
-=======
-def test_manifest():
-    pkg = Package()
-    pkg.set('as/df', LOCAL_MANIFEST)
-    pkg.set('as/qw', LOCAL_MANIFEST)
-    top_hash = pkg.build()
-    manifest = list(pkg.manifest)
-
-    pkg2 = Package.browse(pkg_hash=top_hash)
-    assert list(pkg.manifest) == list(pkg2.manifest)
->>>>>>> 7934d1b4
+    ]