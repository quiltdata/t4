""" Integration tests for T4 Packages. """
import os
import pathlib
from pathlib import Path
import shutil
from urllib.parse import urlparse

import jsonlines
from mock import patch
import pytest

import t4
from t4 import Package
from t4.util import QuiltException, APP_NAME, APP_AUTHOR, BASE_DIR, BASE_PATH, parse_file_url

LOCAL_MANIFEST = os.path.join(os.path.dirname(__file__), 'data', 'local_manifest.jsonl')
REMOTE_MANIFEST = os.path.join(os.path.dirname(__file__), 'data', 't4_manifest.jsonl')

def mock_make_api_call(self, operation_name, kwarg):
    """ Mock boto3's AWS API Calls for testing. """
    if operation_name == 'GetObject':
        parsed_response = {'Body': {'foo'}}
        return parsed_response
    if operation_name == 'ListObjectsV2':
        parsed_response = {'CommonPrefixes': ['foo']}
        return parsed_response
    if operation_name == 'HeadObject':
        # TODO: mock this somehow
        parsed_response = {
            'Metadata': {},
            'ContentLength': 0
        }
        return parsed_response
    raise NotImplementedError(operation_name)

@patch('appdirs.user_data_dir', lambda x,y: os.path.join('test_appdir', x))
def test_build(tmpdir):
    """Verify that build dumps the manifest to appdirs directory."""
    new_pkg = Package()

    # Create a dummy file to add to the package.
    test_file_name = 'bar'
    with open(test_file_name, "w") as fd:
        fd.write('test_file_content_string')
        test_file = Path(fd.name)

    # Build a new package into the local registry.
    new_pkg = new_pkg.set('foo', test_file_name)
    top_hash = new_pkg.build("Quilt/Test")

    # Verify manifest is registered by hash.
    out_path = Path(BASE_PATH, ".quilt/packages", top_hash)
    with open(out_path) as fd:
        pkg = Package.load(fd)
        assert test_file.resolve().as_uri() == pkg['foo'].physical_keys[0]

    # Verify latest points to the new location.
    named_pointer_path = Path(BASE_PATH, ".quilt/named_packages/Quilt/Test/latest")
    with open(named_pointer_path) as fd:
        assert fd.read().replace('\n', '') == top_hash

    # Test unnamed packages.
    new_pkg = Package()
    new_pkg = new_pkg.set('bar', test_file_name)
    top_hash = new_pkg.build()
    out_path = Path(BASE_PATH, ".quilt/packages", top_hash)
    with open(out_path) as fd:
        pkg = Package.load(fd)
        assert test_file.resolve().as_uri() == pkg['bar'].physical_keys[0]


def test_read_manifest(tmpdir):
    """ Verify reading serialized manifest from disk. """
    with open(LOCAL_MANIFEST) as fd:
        pkg = Package.load(fd)

    out_path = os.path.join(tmpdir, 'new_manifest.jsonl')
    with open(out_path, 'w') as fd:
        pkg.dump(fd)
    
    # Insepct the jsonl to verify everything is maintained, i.e.
    # that load/dump results in an equivalent set.
    # todo: Use load/dump once __eq__ implemented.
    with open(LOCAL_MANIFEST) as fd:
        original_set = list(jsonlines.Reader(fd))
    with open(out_path) as fd:
        written_set = list(jsonlines.Reader(fd))
    assert len(original_set) == len(written_set)
    assert sorted(original_set, key=lambda k: k.get('logical_key','manifest')) \
        == sorted(written_set, key=lambda k: k.get('logical_key','manifest'))

def no_op_mock(*args, **kwargs):
    pass

def test_materialize_from_remote(tmpdir):
    """ Verify loading data and mainfest transforms from S3. """
    with patch('botocore.client.BaseClient._make_api_call', new=mock_make_api_call):
        with open(REMOTE_MANIFEST) as fd:
            pkg = Package.load(fd)
        with patch('t4.data_transfer._download_single_file', new=no_op_mock), \
                patch('t4.data_transfer._download_dir', new=no_op_mock), \
                patch('t4.Package.build', new=no_op_mock):
            mat_pkg = pkg.push('Quilt/test_pkg_name', tmpdir / 'pkg')

def test_browse_package_from_registry():
    """ Verify loading manifest locally and from s3 """
    with patch('t4.Package._from_path') as pkgmock:
        registry = BASE_PATH.as_uri()
        pkg = Package()
        pkgmock.return_value = pkg
        pkghash = pkg.top_hash()

        # default registry load
        pkg = Package.browse(pkg_hash=pkghash)
        assert '{}/.quilt/packages/{}'.format(registry, pkghash) \
                in [x[0][0] for x in pkgmock.call_args_list]

        pkgmock.reset_mock()

        pkg = Package.browse('Quilt/nice-name', pkg_hash=pkghash)
        assert '{}/.quilt/packages/{}'.format(registry, pkghash) \
                in [x[0][0] for x in pkgmock.call_args_list]

        pkgmock.reset_mock()

        with patch('t4.packages.get_bytes') as dl_mock:
            dl_mock.return_value = (pkghash.encode('utf-8'), None)
            pkg = Package.browse('Quilt/nice-name')
            assert registry + '/.quilt/named_packages/Quilt/nice-name/latest' \
                    == dl_mock.call_args_list[0][0][0]

        assert '{}/.quilt/packages/{}'.format(registry, pkghash) \
                in [x[0][0] for x in pkgmock.call_args_list]
        pkgmock.reset_mock()

        remote_registry = 's3://asdf/foo'
        # remote load
        pkg = Package.browse('Quilt/nice-name', registry=remote_registry, pkg_hash=pkghash)
        assert '{}/.quilt/packages/{}'.format(remote_registry, pkghash) \
                in [x[0][0] for x in pkgmock.call_args_list]
        pkgmock.reset_mock()
        pkg = Package.browse(pkg_hash=pkghash, registry=remote_registry)
        assert '{}/.quilt/packages/{}'.format(remote_registry, pkghash) \
                in [x[0][0] for x in pkgmock.call_args_list]

        pkgmock.reset_mock()
        with patch('t4.packages.get_bytes') as dl_mock:
            dl_mock.return_value = (pkghash.encode('utf-8'), None)
            pkg = Package.browse('Quilt/nice-name', registry=remote_registry)
        assert '{}/.quilt/packages/{}'.format(remote_registry, pkghash) \
                in [x[0][0] for x in pkgmock.call_args_list]

def test_package_fetch(tmpdir):
    """ Package.fetch() on nested, relative keys """
    input_dir = os.path.dirname(__file__)
    package_ = Package().set_dir('/', os.path.join(input_dir, 'data', 'nested'))

    out_dir = os.path.join(tmpdir, 'output')
    package_.fetch(out_dir)

    expected = {'one.txt': '1', 'two.txt': '2', 'three.txt': '3'}
    file_count = 0
    for dirpath, _, files in os.walk(out_dir):
        for name in files:
            file_count += 1
            with open(os.path.join(out_dir, dirpath, name)) as file_:
                assert name in expected, 'unexpected file: {}'.format(file_)
                contents = file_.read().strip()
                assert contents == expected[name], \
                    'unexpected contents in {}: {}'.format(name, contents)
    assert file_count == len(expected), \
        'fetch wrote {} files; expected: {}'.format(file_count, expected)

def test_fetch(tmpdir):
    """ Verify fetching a package entry. """
    pkg = (
        Package()
        .set('foo', os.path.join(os.path.dirname(__file__), 'data', 'foo.txt'),
             {'target': 'unicode', 'user_meta': 'blah'})
        .set('bar', os.path.join(os.path.dirname(__file__), 'data', 'foo.txt'),
             {'target': 'unicode', 'user_meta': 'blah'})
    )

    with open(os.path.join(os.path.dirname(__file__), 'data', 'foo.txt')) as fd:
        assert fd.read().replace('\n', '') == '123'
    # Copy foo.text to bar.txt
    pkg['foo'].fetch(os.path.join(tmpdir, 'data', 'bar.txt'))
    with open(os.path.join(tmpdir, 'data', 'bar.txt')) as fd:
        assert fd.read().replace('\n', '') == '123'

    # Raise an error if you copy to yourself.
    with pytest.raises(shutil.SameFileError):
        pkg['foo'].fetch(os.path.join(os.path.dirname(__file__), 'data', 'foo.txt'))

def test_load_into_t4(tmpdir):
    """ Verify loading local manifest and data into S3. """
    with patch('t4.packages.put_bytes') as bytes_mock, \
         patch('t4.packages.copy_file') as file_mock:
        new_pkg = Package()
        # Create a dummy file to add to the package.
        test_file = os.path.join(tmpdir, 'bar')
        with open(test_file, 'w') as fd:
            fd.write(test_file)
        new_pkg = new_pkg.set('foo', test_file)
        new_pkg.push('Quilt/package_name', 's3://my_test_bucket/')

        # Get the second argument (destination) from the non-keyword args list
        bytes_dest_args = [x[0][1] for x in bytes_mock.call_args_list]
        file_dest_args = [x[0][1] for x in file_mock.call_args_list]

        # Manifest copied
        assert 's3://my_test_bucket/.quilt/packages/' + new_pkg.top_hash() in bytes_dest_args
        assert 's3://my_test_bucket/.quilt/named_packages/Quilt/package_name/latest' in bytes_dest_args

        # Data copied
        assert 's3://my_test_bucket/Quilt/package_name/foo' in file_dest_args

def test_local_push(tmpdir):
    """ Verify loading local manifest and data into S3. """
    with patch('t4.packages.put_bytes') as bytes_mock, \
         patch('t4.packages.copy_file') as file_mock:
        new_pkg = Package()
        test_file = os.path.join(tmpdir, 'bar')
        with open(test_file, 'w') as fd:
            fd.write(test_file)
        new_pkg = new_pkg.set('foo', test_file)
        new_pkg.push('Quilt/package', tmpdir / 'package_contents')

        push_uri = pathlib.Path(tmpdir, 'package_contents').as_uri()

        # Get the second argument (destination) from the non-keyword args list
        bytes_dest_args = [x[0][1] for x in bytes_mock.call_args_list]
        file_dest_args = [x[0][1] for x in file_mock.call_args_list]

        # Manifest copied
        assert push_uri + '/.quilt/packages/' + new_pkg.top_hash() in bytes_dest_args
        assert push_uri + '/.quilt/named_packages/Quilt/package/latest' in bytes_dest_args

        # Data copied
        assert push_uri + '/Quilt/package/foo' in file_dest_args

def test_package_deserialize(tmpdir):
    """ Verify loading data from a local file. """
    pkg = (
        Package()
        .set('foo', os.path.join(os.path.dirname(__file__), 'data', 'foo.txt'),
             {'target': 'unicode', 'user_meta': 'blah'})
        .set('bar', os.path.join(os.path.dirname(__file__), 'data', 'foo.txt'))
    )
    pkg.build()

    assert pkg['foo'].deserialize() == '123\n'

    with pytest.raises(QuiltException):
        pkg['bar'].deserialize()

def test_set_dir(tmpdir):
    """ Verify building a package from a directory. """
    pkg = Package()
    
    # Create some nested example files that contain their names.
    foodir = pathlib.Path("foo_dir")
    bazdir = pathlib.Path(foodir, "baz_dir")
    bazdir.mkdir(parents=True, exist_ok=True)
    with open('bar', 'w') as fd:
        fd.write(fd.name)
    with open('foo', 'w') as fd:
        fd.write(fd.name)
    with open(bazdir / 'baz', 'w') as fd: 
        fd.write(fd.name)
    with open(foodir / 'bar', 'w') as fd:
        fd.write(fd.name)

    pkg = pkg.set_dir("/", ".")

    assert pathlib.Path('foo').resolve().as_uri() == pkg['foo'].physical_keys[0]
    assert pathlib.Path('bar').resolve().as_uri() == pkg['bar'].physical_keys[0]
    assert (bazdir / 'baz').resolve().as_uri() == pkg['foo_dir/baz_dir/baz'].physical_keys[0]
    assert (foodir / 'bar').resolve().as_uri() == pkg['foo_dir/bar'].physical_keys[0]

    pkg = Package()
    pkg = pkg.set_dir('/','foo_dir/baz_dir/')
    # todo nested at set_dir site or relative to set_dir path.
    assert (bazdir / 'baz').resolve().as_uri() == pkg['baz'].physical_keys[0]

    pkg = Package()
    pkg = pkg.set_dir('my_keys', 'foo_dir/baz_dir/')
    # todo nested at set_dir site or relative to set_dir path.
    assert (bazdir / 'baz').resolve().as_uri() == pkg['my_keys/baz'].physical_keys[0]


def test_updates(tmpdir):
    """ Verify building a package from a directory. """
    pkg = (
        Package()
        .set('foo', os.path.join(os.path.dirname(__file__), 'data', 'foo.txt'),
             {'target': 'unicode', 'user_meta': 'blah'})
        .set('bar', os.path.join(os.path.dirname(__file__), 'data', 'foo.txt'),
            {'target': 'unicode', 'user_meta': 'blah'})
    )
    pkg.build()

    assert pkg['foo']() == '123\n'
    assert pkg['bar']() == '123\n'

    # Build a dummy file to add to the map.
    with open('bar.txt', "w") as fd:
        fd.write('test_file_content_string')
        test_file = Path(fd.name)
    pkg = pkg.update({'bar': 'bar.txt'})
    assert test_file.resolve().as_uri() == pkg['bar'].physical_keys[0]

    assert pkg['foo']() == '123\n'

    # Build a dummy file to add to the map with a prefix.
    with open('baz.txt', "w") as fd:
        fd.write('test_file_content_string')
        test_file = Path(fd.name)
    pkg = pkg.update({'baz': 'baz.txt'}, prefix='prefix/')
    assert test_file.resolve().as_uri() == pkg['prefix/baz'].physical_keys[0]

    assert pkg['foo']() == '123\n'


def test_package_entry_meta():
    pkg = (
        Package()
        .set('foo', os.path.join(os.path.dirname(__file__), 'data', 'foo.txt'),
            {'target': 'unicode', 'user_meta': {'value': 'blah'}})
        .set('bar', os.path.join(os.path.dirname(__file__), 'data', 'foo.txt'),
            {'target': 'unicode', 'user_meta': {'value': 'blah2'}})
    )

    assert pkg['foo'].get_user_meta() == {'value': 'blah'}
    assert pkg['bar'].get_user_meta() == {'value': 'blah2'}

    assert pkg['foo'].meta == {'target': 'unicode', 'user_meta': {'value': 'blah'}}
    assert pkg['bar'].meta == {'target': 'unicode', 'user_meta': {'value': 'blah2'}}

    pkg['foo'].set_user_meta({'value': 'other value'})
    assert pkg['foo'].get_user_meta() == {'value': 'other value'}
    assert pkg['foo'].meta == {'target': 'unicode', 'user_meta': {'value': 'other value'}}


def test_list_local_packages(tmpdir):
    """Verify that list returns packages in the appdirs directory."""
    temp_local_registry = Path(os.path.join(tmpdir, 'test_registry')).as_uri()
    with patch('t4.packages.get_package_registry', lambda path: temp_local_registry), \
         patch('t4.api.get_package_registry', lambda path: temp_local_registry):
        # Build a new package into the local registry.
        Package().build("Quilt/Foo")
        Package().build("Quilt/Bar")
        Package().build("Quilt/Test")

        # Verify packages are returned.
        pkgs = t4.list_packages()
        assert len(pkgs) == 3
        assert "Quilt/Foo" in pkgs
        assert "Quilt/Bar" in pkgs

        # Test unnamed packages are not added.
        Package().build()
        pkgs = t4.list_packages()
        assert len(pkgs) == 3

        # Verify manifest is registered by hash when local path given
        pkgs = t4.list_packages("/")
        assert "Quilt/Foo" in pkgs
        assert "Quilt/Bar" in pkgs

def test_set_package_entry(tmpdir):
    """ Set the physical key for a PackageEntry"""
    pkg = (
        Package()
        .set('foo', os.path.join(os.path.dirname(__file__), 'data', 'foo.txt'),
             {'target': 'unicode', 'user_meta': 'blah'})
        .set('bar', os.path.join(os.path.dirname(__file__), 'data', 'foo.txt'),
            {'target': 'unicode', 'user_meta': 'blah'})
    )

    # Build a dummy file to add to the map.
    with open('bar.txt', "w") as fd:
        fd.write('test_file_content_string')
        test_file = Path(fd.name)
    pkg['bar'].set('bar.txt')

    assert test_file.resolve().as_uri() == pkg['bar'].physical_keys[0]

def test_tophash_changes(tmpdir):
    test_file = tmpdir / 'test.txt'
    test_file.write_text('asdf', 'utf-8')

    pkg = Package()
    th1 = pkg.top_hash()
    pkg.set('asdf', test_file)
    pkg.build()
    th2 = pkg.top_hash()
    assert th1 != th2

    test_file.write_text('jkl', 'utf-8')
    pkg.set('jkl', test_file)
    pkg.build()
    th3 = pkg.top_hash()
    assert th1 != th3
    assert th2 != th3

    pkg.delete('jkl')
    th4 = pkg.top_hash()
    assert th2 == th4

def test_keys():
    pkg = Package()
    assert not pkg.keys()

    pkg.set('asdf', LOCAL_MANIFEST)
    assert set(pkg.keys()) == {'asdf'}

    pkg.set('jkl;', REMOTE_MANIFEST)
    assert set(pkg.keys()) == {'asdf', 'jkl;'}

    pkg.delete('asdf')
    assert set(pkg.keys()) == {'jkl;'}


def test_iter():
    pkg = Package()
    assert not pkg

    pkg.set('asdf', LOCAL_MANIFEST)
    assert list(pkg) == ['asdf']

    pkg.set('jkl;', REMOTE_MANIFEST)
    assert set(pkg) == {'asdf', 'jkl;'}

def test_invalid_set_key(tmpdir):
    """Verify an exception when setting a key with a path object."""
    pkg = Package()
    with pytest.raises(TypeError):
        pkg.set('asdf/jkl', 123)

def test_brackets():
    pkg = Package()
    pkg.set('asdf/jkl', LOCAL_MANIFEST)
    pkg.set('asdf/qwer', LOCAL_MANIFEST)
    pkg.set('qwer/asdf', LOCAL_MANIFEST)
    assert set(pkg.keys()) == {'asdf', 'qwer'}

    pkg2 = pkg['asdf']
    assert set(pkg2.keys()) == {'jkl', 'qwer'}

    assert pkg['asdf']['qwer'].get() == pathlib.Path(LOCAL_MANIFEST).as_uri()

    assert pkg['asdf']['qwer'] == pkg['asdf/qwer'] == pkg[('asdf', 'qwer')]
    assert pkg[[]] == pkg

    pkg = (
        Package()
        .set('foo', os.path.join(os.path.dirname(__file__), 'data', 'foo.txt'),
             {'target': 'unicode', 'user_meta': 'blah'})
    )

    pkg.build()

    assert pkg['foo'].deserialize() == '123\n'
    assert pkg['foo']() == '123\n'

    with pytest.raises(KeyError):
        pkg['baz']

    with pytest.raises(TypeError):
        pkg[b'asdf']

    with pytest.raises(TypeError):
        pkg[0]

def test_list_remote_packages():
    with patch('t4.api.list_objects',
               return_value=([{'Prefix': 'foo'},{'Prefix': 'bar'}],[])) as mock:
        pkgs = t4.list_packages('s3://my_test_bucket/')
        assert mock.call_args_list[0][0] == ('my_test_bucket', '.quilt/named_packages/')

    assert True


def test_validate_package_name():
    Package.validate_package_name("a/b")
    Package.validate_package_name("21312/bes")
    with pytest.raises(QuiltException):
        Package.validate_package_name("b")
    with pytest.raises(QuiltException):
        Package.validate_package_name("a/b/")
    with pytest.raises(QuiltException):
        Package.validate_package_name("a\\/b")
    with pytest.raises(QuiltException):
        Package.validate_package_name("a/b/c")
    with pytest.raises(QuiltException):
        Package.validate_package_name("a/")
    with pytest.raises(QuiltException):
        Package.validate_package_name("/b")
    with pytest.raises(QuiltException):
        Package.validate_package_name("b")

def test_diff():
    new_pkg = Package()

    # Create a dummy file to add to the package.
    test_file_name = 'bar'
    with open(test_file_name, "w") as fd:
        fd.write('test_file_content_string')
        test_file = Path(fd.name)

    # Build a new package into the local registry.
    new_pkg = new_pkg.set('foo', test_file_name)
    top_hash = new_pkg.build("Quilt/Test")

    p1 = Package.browse('Quilt/Test')
    p2 = Package.browse('Quilt/Test')
    assert p1.diff(p2) == ([], [], [])


def test_dir_meta(tmpdir):
    test_meta = {'test': 'meta'}
    pkg = Package()
    pkg.set('asdf/jkl', LOCAL_MANIFEST)
    pkg.set('asdf/qwer', LOCAL_MANIFEST)
    pkg.set('qwer/asdf', LOCAL_MANIFEST)
    pkg.set('qwer/as/df', LOCAL_MANIFEST)
    pkg.build()
    assert pkg['asdf'].get_meta() == {}
    assert pkg.get_meta() == {}
    assert pkg['qwer']['as'].get_meta() == {}
    pkg['asdf'].set_meta(test_meta)
    assert pkg['asdf'].get_meta() == test_meta
    pkg['qwer']['as'].set_meta(test_meta)
    assert pkg['qwer']['as'].get_meta() == test_meta
    pkg.set_meta(test_meta)
    assert pkg.get_meta() == test_meta
    dump_path = os.path.join(tmpdir, 'test_meta')
    with open(dump_path, 'w') as f:
        pkg.dump(f)
    with open(dump_path) as f:
        pkg2 = Package.load(f)
    assert pkg2['asdf'].get_meta() == test_meta
    assert pkg2['qwer']['as'].get_meta() == test_meta
    assert pkg2.get_meta() == test_meta
    
def test_top_hash_stable():
    """Ensure that top_hash() never changes for a given manifest"""

    registry = Path(__file__).parent / 'data'
    pkg_hash = '20de5433549a4db332a11d8d64b934a82bdea8f144b4aecd901e7d4134f8e733'

    pkg = Package.browse(registry=registry, pkg_hash=pkg_hash)

    assert pkg.top_hash() == pkg_hash, \
           "Unexpected top_hash for {}/.quilt/packages/{}".format(registry, pkg_hash)

<<<<<<< HEAD

def test_commit_message_on_push(tmpdir):
    """ Verify commit messages populate correctly on push."""
    with patch('botocore.client.BaseClient._make_api_call', new=mock_make_api_call):
        with open(REMOTE_MANIFEST) as fd:
            pkg = Package.load(fd)
        with patch('t4.data_transfer._download_single_file', new=no_op_mock), \
                patch('t4.data_transfer._download_dir', new=no_op_mock), \
                patch('t4.Package.build', new=no_op_mock):
            pkg.push('Quilt/test_pkg_name', tmpdir / 'pkg', message='test_message')
            assert pkg._meta['message'] == 'test_message'

            # ensure messages are strings
            with pytest.raises(ValueError):
                pkg.push('Quilt/test_pkg_name', tmpdir / 'pkg', message={})
=======
def test_overwrite_dir_fails():
    with pytest.raises(QuiltException):
        pkg = Package()
        pkg.set('asdf/jkl', LOCAL_MANIFEST)
        pkg.set('asdf', LOCAL_MANIFEST)

def test_overwrite_entry_fails():
    with pytest.raises(QuiltException):
        pkg = Package()
        pkg.set('asdf', LOCAL_MANIFEST)
        pkg.set('asdf/jkl', LOCAL_MANIFEST)

def test_siblings_succeed():
    pkg = Package()
    pkg.set('as/df', LOCAL_MANIFEST)
    pkg.set('as/qw', LOCAL_MANIFEST)
>>>>>>> c53eca11
<|MERGE_RESOLUTION|>--- conflicted
+++ resolved
@@ -555,8 +555,6 @@
     assert pkg.top_hash() == pkg_hash, \
            "Unexpected top_hash for {}/.quilt/packages/{}".format(registry, pkg_hash)
 
-<<<<<<< HEAD
-
 def test_commit_message_on_push(tmpdir):
     """ Verify commit messages populate correctly on push."""
     with patch('botocore.client.BaseClient._make_api_call', new=mock_make_api_call):
@@ -571,7 +569,7 @@
             # ensure messages are strings
             with pytest.raises(ValueError):
                 pkg.push('Quilt/test_pkg_name', tmpdir / 'pkg', message={})
-=======
+
 def test_overwrite_dir_fails():
     with pytest.raises(QuiltException):
         pkg = Package()
@@ -587,5 +585,4 @@
 def test_siblings_succeed():
     pkg = Package()
     pkg.set('as/df', LOCAL_MANIFEST)
-    pkg.set('as/qw', LOCAL_MANIFEST)
->>>>>>> c53eca11
+    pkg.set('as/qw', LOCAL_MANIFEST)