""" Testing for data_transfer.py """

### Python imports

# Backports
try: import pathlib2 as pathlib
except ImportError: import pathlib

try: import unittest.mock as mock
except ImportError: import mock


### Project imports
<<<<<<< HEAD
import t4.data_transfer
=======
from t4 import data_transfer
from t4.data_transfer import TargetType, deserialize_obj
>>>>>>> 7ba7baa2


### Third-party imports
import pandas as pd
import pytest


### Code
<<<<<<< HEAD

# serialization test moved to test_formats.py
=======
def test_buggy_parquet():
    """
    Test that T4 avoids crashing on bad Pandas metadata from
    old pyarrow libaries.
    """
    path = pathlib.Path(__file__).parent
    with open(path / 'data' / 'buggy_parquet.parquet', 'rb') as bad_parq:
        # Make sure this doesn't crash.
        deserialize_obj(bad_parq.read(), TargetType.PYARROW)


def test_select():
    # Note: The boto3 Stubber doesn't work properly with s3_client.select_object_content().
    #       The return value expects a dict where an iterable is in the actual results.
    chunks = [
        b'{"foo": ',
        b'9, "b',
        b'ar": 3',
        b'}\n{"foo"',
        b': 9, "bar": 1}\n{"foo": 6, "bar": 9}\n{"foo":',
        b' 1, "bar": 7}\n{"foo":',
        b' 6, "bar": 1}\n{"foo": 6, "bar": 6}',
        b'\n{"foo": 9, "bar": 6}',
        b'\n{"foo": 6, "bar": 4}\n',
        b'{"foo": 2, "bar": 0}',
        b'\n{"foo": 2, "bar": 0}\n',
        ]
    records = [{'Records': {'Payload': chunk}} for chunk in chunks]
    # noinspection PyTypeChecker
    records.append({'Stats': {
        'BytesScanned': 100,
        'BytesProcessed': 100,
        'BytesReturned': 210,
        }})
    records.append({'End': {}})

    expected_result = pd.DataFrame.from_records([
        {'foo': 9, 'bar': 3},
        {'foo': 9, 'bar': 1},
        {'foo': 6, 'bar': 9},
        {'foo': 1, 'bar': 7},
        {'foo': 6, 'bar': 1},
        {'foo': 6, 'bar': 6},
        {'foo': 9, 'bar': 6},
        {'foo': 6, 'bar': 4},
        {'foo': 2, 'bar': 0},
        {'foo': 2, 'bar': 0},
        ])

    # test normal use from extension
    expected_args = {
        'Bucket': 'foo',
        'Key': 'bar/baz.json',
        'Expression': 'select * from S3Object',
        'ExpressionType': 'SQL',
        'InputSerialization': {
            'CompressionType': 'NONE',
            'JSON': {'Type': 'DOCUMENT'}
            },
        'OutputSerialization': {'JSON': {}},
        }
    boto_return_val = {'Payload': iter(records)}
    patched_s3 = mock.patch.object(
        data_transfer.s3_client,
        'select_object_content',
        return_value=boto_return_val,
        autospec=True,
    )
    with patched_s3 as patched:
        result = data_transfer.select('s3://foo/bar/baz.json', 'select * from S3Object')

        patched.assert_called_once_with(**expected_args)
        assert result.equals(expected_result)

    # test no format specified
    patched_s3 = mock.patch.object(
        data_transfer.s3_client,
        'select_object_content',
        autospec=True,
    )
    with patched_s3:
        # No format determined.
        with pytest.raises(data_transfer.QuiltException):
            result = data_transfer.select('s3://foo/bar/baz', 'select * from S3Object')

    # test format-specified in metadata
    expected_args = {
        'Bucket': 'foo',
        'Key': 'bar/baz',
        'Expression': 'select * from S3Object',
        'ExpressionType': 'SQL',
        'InputSerialization': {
            'CompressionType': 'NONE',
            'JSON': {'Type': 'DOCUMENT'}
        },
        'OutputSerialization': {'JSON': {}},
    }

    boto_return_val = {'Payload': iter(records)}
    patched_s3 = mock.patch.object(
        data_transfer.s3_client,
        'select_object_content',
        return_value=boto_return_val,
        autospec=True,
    )
    with patched_s3 as patched:
        result = data_transfer.select('s3://foo/bar/baz', 'select * from S3Object', meta={'target': 'json'})
        assert result.equals(expected_result)
        patched.assert_called_once_with(**expected_args)

    # test compression is specified
    expected_args = {
        'Bucket': 'foo',
        'Key': 'bar/baz.json.gz',
        'Expression': 'select * from S3Object',
        'ExpressionType': 'SQL',
        'InputSerialization': {
            'CompressionType': 'GZIP',
            'JSON': {'Type': 'DOCUMENT'}
            },
        'OutputSerialization': {'JSON': {}},
        }
    boto_return_val = {'Payload': iter(records)}
    patched_s3 = mock.patch.object(
        data_transfer.s3_client,
        'select_object_content',
        return_value=boto_return_val,
        autospec=True,
    )
    with patched_s3 as patched:
        # result ignored -- returned data isn't compressed, and this has already been tested.
        data_transfer.select('s3://foo/bar/baz.json.gz', 'select * from S3Object')
        patched.assert_called_once_with(**expected_args)
>>>>>>> 7ba7baa2
<|MERGE_RESOLUTION|>--- conflicted
+++ resolved
@@ -11,12 +11,8 @@
 
 
 ### Project imports
-<<<<<<< HEAD
-import t4.data_transfer
-=======
 from t4 import data_transfer
-from t4.data_transfer import TargetType, deserialize_obj
->>>>>>> 7ba7baa2
+from t4.data_transfer import select
 
 
 ### Third-party imports
@@ -25,19 +21,8 @@
 
 
 ### Code
-<<<<<<< HEAD
 
-# serialization test moved to test_formats.py
-=======
-def test_buggy_parquet():
-    """
-    Test that T4 avoids crashing on bad Pandas metadata from
-    old pyarrow libaries.
-    """
-    path = pathlib.Path(__file__).parent
-    with open(path / 'data' / 'buggy_parquet.parquet', 'rb') as bad_parq:
-        # Make sure this doesn't crash.
-        deserialize_obj(bad_parq.read(), TargetType.PYARROW)
+# parquet / serialization test moved to test_formats.py
 
 
 def test_select():
@@ -161,5 +146,4 @@
     with patched_s3 as patched:
         # result ignored -- returned data isn't compressed, and this has already been tested.
         data_transfer.select('s3://foo/bar/baz.json.gz', 'select * from S3Object')
-        patched.assert_called_once_with(**expected_args)
->>>>>>> 7ba7baa2
+        patched.assert_called_once_with(**expected_args)