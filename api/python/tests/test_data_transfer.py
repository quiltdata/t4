--- conflicted
+++ resolved
@@ -237,19 +237,12 @@
     )
 
     with stubber:
-<<<<<<< HEAD
-        urls = data_transfer.copy_file_list([
-            (path1.as_uri(), 's3://example1/foo.csv', path1.stat().st_size, None),
-            (path2.as_uri(), 's3://example2/foo.txt', path2.stat().st_size, {'foo': 'bar'}),
-        ])
-=======
         # stubber expects responses in order, so disable multi-threading.
         with mock.patch('t4.data_transfer.s3_threads', 1):
-            urls = data_transfer.copy_file_list([
-                (path1.as_uri(), 's3://example1/foo.csv', None),
-                (path2.as_uri(), 's3://example2/foo.txt', {'foo': 'bar'}),
-            ])
->>>>>>> e9c486ca
+          urls = data_transfer.copy_file_list([
+              (path1.as_uri(), 's3://example1/foo.csv', path1.stat().st_size, None),
+              (path2.as_uri(), 's3://example2/foo.txt', path2.stat().st_size, {'foo': 'bar'}),
+          ])
 
         assert urls[0] == 's3://example1/foo.csv'
         assert urls[1] == 's3://example2/foo.txt?versionId=v123'
