--- conflicted
+++ resolved
@@ -284,17 +284,16 @@
 }
 ```
 
-<<<<<<< HEAD
 ## Known issues
 
-* To annotate objects with searchable metadata, you must use the `put` API.
+* To annotate objects with searchable metadata, you must use the `put` API
+* The tilde (`~`), forward slash (`/`), back slash, and angle bracket (`{`, `}`, `(`, `)`, `[`, `]`) characters will cause search to fail. If your search string includes these characters, be sure to quote your input. E.g. search for `"~aleksey"`, not `~aleksey`.
+* The tilde character (`~`) is known to cause issues when used with `get_file`. For now avoid using relative paths (like `~/Desktop`). Use absolute paths (like `/Users/alex/Desktop`) instead.
 * Plaintext indexing and search does not require the `put` API, but the index
 will only contain *newly written objects* with the appropriate file extensions
 (*newly written* = created after T4's lambda functions have been attached to your bucket)
-
 * At present, due to limitations with ElasticSearch,
 we do not recommend plaintext indexing for files that are over 10 MB in size
-
 * In order to use the entire T4 API, you need sufficient permissions for the underlying S3 bucket. Something like the following:
 
     ```
@@ -303,13 +302,6 @@
     s3:GetObject
     s3:GetObjectVersion
     ```
-=======
-Full-text search will include metadata matches in the results. To search metadata only, enter a string of the form `user_meta.field:"value"` into the search field, replacing `field` with the name of the field of interest and `value` with its (quoted) value.
-
-## Known limitations and gotchas
-
-* Only objects placed into an S3 bucket via the T4 API are searchable. Existing objects in the S3 bucket, and objects placed in the bucket via the S3 API, are not.
-* Due to limitations with ElasticSearch indexing, we do not recommend including indexing files that are over 10 MB in size.
-* The tilde (`~`), forward slash (`/`), back slash, and angle bracket (`{`, `}`, `(`, `)`, `[`, `]`) characters will cause search to fail. If your search string includes these characters, be sure to quote your input. E.g. search for `"~aleksey"`, not `~aleksey`.
-* The tilde character (`~`) is known to cause issues when used with `get_file`. For now avoid using relative paths (like `~/Desktop`). Use absolute paths (like `/Users/alex/Desktop`) instead.
->>>>>>> 0f8aa06b
+
+* To search metadata only (to the exclusion of plaintext search),
+use a search a string of the form `user_meta.FIELD:"VALUE"`.