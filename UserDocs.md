This file documents the T4 Python API, `helium`. `helium` allows you to interact with your T4 instance in Python.

## Installation

<<<<<<< HEAD
Ensure that you have Python 3.6, and the [AWS CLI](https://aws.amazon.com/cli/) (`pip install aws-cli`).
=======
Make sure that you have Python 3.6 or higher, and have the [AWS CLI](https://aws.amazon.com/cli/) command line tool (via `pip install aws-cli`).
>>>>>>> 07c63e27

If this is your first time using AWS, run the following to store the IAM credentials you wish to use with T4:
```
$ aws configure
```

You may wish create a Quilt-specific [profile](https://docs.aws.amazon.com/cli/latest/userguide/cli-multiple-profiles.html).

Install T4: 

```
$ pip install git+https://github.com/quiltdata/t4.git#subdirectory=ocean
```

## API reference

> T4 expects S3 paths of the form `BUCKET_NAME/path/to/dir/data.csv`.

### Reading and writing data

![](./notebooks/helium-api.png)

<<<<<<< HEAD
#### `helium.get(src [, snapshot=None | version=None])`
=======
#### `helium.get(src, snapshot=None, version=None)`
>>>>>>> 07c63e27
Retrieves `src` object from T4 and loads it into memory. Returns a `(data, metadata)` tuple.

Does not work on all objects. For a list of supported objects, see [Serialization](#serialization).

Pass a snapshot hash to the optional `snapshot` parameter to retrieve the state of an S3 object at a given snapshot. Pass a version hash to the optional `version` parameter to retrieve the state of an S3 object at a given version. Only one or none of these two parameters may be specified at a time.

#### `helium.put(src, dest, meta={})`
Writes the in-memory object `src` to the path `dest` in S3.
Transparently serializes some object types.
See [Serialization](#serialization) for details.

You can annotate your object with custom metadata by passing a `dict`
to `meta=`. Object metadata are indexed and searchable by the helium API.

For more on metadata, see [Metadata and search](#metadata-and-search).

#### `helium.get_file(src, dest [, snapshot=None | version=None])`
Retrieves `src` object from T4, and writes to the `dest` file on your local disk.

`snapshot=` and `version=` optional parameters, described in `helium.get()`.

#### `helium.put_file(src, dest, meta={})`
Writes the local file `src` to `dest` in S3.

Writes the in-memory object `src` to the path `dest` in S3.
Transparently serializes some object types.
See [Serialization](#serialization) for details.

You can annotate your object with custom metadata by passing a `dict`
to `meta=`. Object metadata are indexed and searchable by the helium API.

As with `helium.put`, you may specify metadata for the object by pass a dictionary of key-value pairs to the `meta` parameter. For more on metadata, see [Metadata and search](#metadata-and-search).

#### `helium.delete(path)`
Deletes the object at `path` (does not work on folders).

### Snapshots and history

#### `helium.snapshot(path, message)`
Creates a snapshot of the T4 object at `path` with commit message `message`.

#### `helium.list_snapshots(bucket, contains=None)`
<<<<<<< HEAD
List all snapshots in `bucket`. `contains=` is an optional parameter that limits
the results to snapshots that contain the specified prefix.

Returns path, hash, timestamp, and snapshot message.

#### `helium.diff(bucket, src, dest)`
Returns a list of differences between the two snapshots.
Differences are one of three types: Add, Modify, or Delete.

`src` and `dest` are strings containing the snapshot's SHA-256 hash, or the string
`"latest"`. `"latest"` signifies "what's currently in S3", but `"latest"` is not
a proper snapshot.

`bucket` may not contain a terminating `/`.

`src` is the hash of the source snapshot, and `dest` is the hash of the destination snapshot.
If `dest` contains file that `src` does not, that fill will appear as an Add.
(If you were to swap the order of the parameters, the same file would appear as Delete.)
=======
Lists all snapshots in a T4 `bucket`. Output consists of path, hash, timestamp, and message. `contains` is an optional parameter that limits the results to only snapshots that contain the specified prefix.

#### `helium.diff(bucket, srchash, desthash)`
Lists differences between two objects in a `bucket`: one object with snapshot `srchash` , and one object with snapshot `desthash`.

The `bucket` may not contain a terminating `/` (temporary limitation).

If the `srchash` and `desthash` are snapshots of the same object, this is effectively a piece of a particular object's history.

If the `srchash` and `desthash` are snapshots of different objects, this is effectively the difference between two snapshots.
>>>>>>> 07c63e27


### Configuration

#### `helium.config()`
Returns an `ordereddict` with the current T4 client configuration details. Configuration is saved to disk.

#### `helium.config(KEY=VALUE [, KEY2=VALUE2, ...])`
Manually sets a specific configuration option.

#### `helium.config(URL)`
Set a configuration option from the URL of a T4 deployment.

### Navigation

#### `helium.search(key)`
Searches a T4 bucket for `key`. Returns a list of search results.

In order for `search` to work, you must use `he.configure()` to
point T4 to an ElasticSearch endpoint that indexes your
T4 bucket.

See [Metadata and search](#metadata-and-search) for additional syntax.

#### `helium.ls(path)`

<<<<<<< HEAD
Lists the contents of a path in a T4 bucket.
<!-- TODO: for all return values, show output instead of describing it -->
Returns a tuple whose first item is a list of sub-paths,
and whose second item is metadata about the first item.
Each version of an object in S3 gets its own entry in the list.
=======
Enumerates the contents of a path in a T4 instance. This function returns a tuple whose first value is a list of sub-paths, and whose second value is a list of metadata statements about the file. Each version of an object in S3 gets its own entry in the list.
>>>>>>> 07c63e27

## User guide

### Working with memory

You can commit a Python object to T4 using the `put` command:

```python
# Generate example data
import pandas as pd
import numpy as np
df = pd.DataFrame(np.random.random((1000, 10)))

# Put it
import helium as he
he.put(df, "bucket-name/my-frame.parquet")
```

The above code writes `df` at the top level of `bucket-name`.

> The `.parquet` file extension is for reference. T4 uses object metadata to store the object's format, and can deserialize the dataframe with or without the file extension 

To create sub-folders, add the sub-folders to your path:

```python
he.put(df, "bucket-name/foo/bar/my-frame.parquet")
```

If you `put` to a folder that doesn't exist yet, `helium` will create that folder. If you overwrite an object, and bucket versioning is enabled, the overwritten object is retained as an older version of the same path.

T4 transparently serializes and de-serializes select Python
objects. In the above example, `df` is automatically stored as an Apache
Parquet file. This provides [substantial performance gains](http://wesmckinney.com/blog/python-parquet-update/).

See [Serialization](#serialization) for details.

To read `df` out of S3 and into local memory, use `get`:

```python
df, meta = he.get("bucket-name/my-frame.parquet")
```

`get` returns a tuple of values. The first entry is the data that you put in. The second entry is the metadata associated with the object. If no metadata exists, this value will be `None`.

To learn more about metadata, skip forward to the section on [Metadata and querying](#metadata-and-querying).

### Working with files

The commands for moving files and from T4 are very similar to the ones for moving objects in memory.

To put a file to a T4 object, use the `put_file` command:

```python
# Generate example data
import pandas as pd
import numpy as np
df = pd.DataFrame(np.random.random((1000, 10)))
df.to_csv("my-frame.csv")

# Put it
he.put_file("my-frame.csv", "bucket-name/my-frame.csv")
```

This will populate a CSV file in T4. T4 supports files in any format, and up to 5 TB in size.

Similarly, to get a T4 object back, use the `get_file` command:

```python
df, meta = he.get_file("bucket-name/my-frame.csv", "my-frame.csv")
```

This will download a `my-frame.csv` to your local disk.

Just like `he.get` , this will result in a tuple whose first element is the data and the second, the metadata. If no metadata is present, `None` will be returned.


### Deleting files

To delete a file that's already been committed to T4, use the `delete` command:

```python
he.delete("bucket-name/my-frame.csv")
```

### Versions

In S3 buckets with object versioning enabled, object **versions** are automatic applied to every object in the bucket.

You can access a specific version of an S3 object using the `version` keyword parameter in `get` or `get_file`:

```python
he.get("bucket-name/my-frame.csv", version="some_hash_here")
```

Use `helium.ls()`, or the web catalog, to display object versions.
<<<<<<< HEAD


### Snapshots

=======


### Snapshots

>>>>>>> 07c63e27
**Snapshots** are user-created and may apply to zero or more objects. As a
general rule, snapshots apply to entire folders or *paths* in S3.

A snapshot captures the state of an S3 bucket at a particular point in time.
A snapshot contains a *prefix* under which all of the child object versions
are recorded in your bucket's `.quilt/` directory.

Snapshots are *immutable*. Their contents can never change
(until and unless the underlying data or metadata are deleted). Together with versions, which are similarly immutable, snapshots are the building blocks of reproducible data pipelines.

To create a snapshot use the `snapshot` command:

```python
he.snapshot("bucket-name", comment="Initial snapshot.")
```

You may snapshot individual files, folders containing files, or even entire buckets (as in the example above). To list snapshots of an S3 key, use the `list_snapshots` command:

```python
he.list_snapshots("bucket-name")
```

The `get` and `get_file` commands default to returning the current state of an S3 key. To return an S3 key as of a particular snapshot, pass the snapshot hash to the `snapshot` parameter:

```python
he.get("bucket-name/my-frame.csv", snapshot="some_hash_here")
```

#### Short hashes
<<<<<<< HEAD

T4 identifies snapshots by their SHA-256 digest. When referring to snapshots
through the API, you may use *short hashes*. Short hashes contain the first
few characters of the digest. In practice, six characters are sufficient to
specify a unique snapshot. 

=======

A full-length snapshot hash is a SHA-256 digest with 64 characters. You may identify snapshots with *short hashes*.
Short hashes contain the first few characters of the digest.
In practice, six characters are sufficient to identify a unique
snapshot.

>>>>>>> 07c63e27
### Serialization

#### Built-ins

<<<<<<< HEAD
`put()` transparently serializes Python objects, and `get()` transparently de-serializes Python objects according the following table:
=======
When you `put` a Python object in T4, the object is transparently serialized
before it gets written. T4 automatically de/serializes the following objects:
>>>>>>> 07c63e27


| Python Type | Serialization format |
| ------- | ------ |
| `b"string"` | bytes on disk |
| `"string"` | UTF-8 encoded string |
| `pandas.DataFrame` | Parquet |
| `numpy.ndarray` | .np |
| `dict` | JSON | 

<<<<<<< HEAD
#### No `pickle`?

Since Python's `pickle` module is [slow and insecure](https://www.benfrederickson.com/dont-pickle-your-data/),
T4 does not use `pickle` directly.
In the next section, we'll show you how to use `pickle`
and other custom serialization formats.

#### Custom serializers

To use a custom serialization format not in the built-ins,
you can do one of the following:
* `he.put(my_serializer.dumps(obj), "path/to/my/file.ext")`
* Serialize the object to disk, then call `put_file()`
=======
> A common choice for serialization is Python's `pickle` module.
Unfortunately, `pickle` is [slow and insecure](https://www.benfrederickson.com/dont-pickle-your-data/).

####  Custom serializers

To use a serialization format not in the built-ins, like `pickle`, you can do
one of the following:
* `he.put(my_serializer.dumps(obj), "path/to/my/file.ext")`
* Write it to disk, then move it to S3 with `put_file`
>>>>>>> 07c63e27

### Metadata and search

T4 supports full-text search for select objects, and faceted search for metadata.

`put()` and `put_file()` take an optional `meta={}` keyword.
The metadata in `meta=` are stored with your data and indexed by T4's search function.

T4 supports full-text search on a subset of the objects in your S3 bucket
(T4 uses [Elasticsearch Service](https://aws.amazon.com/elasticsearch-service/)).
By default, .md (markdown) and .ipynb (Jupyter) files are indexed.
As a result you can search through code and markdown in notebook files.

You may search in two ways:
* With the search bar in your T4 web catalog
* With [`helium.search`](#`helium.search()`) command.

<!-- 

Searching for plaintext is simplest -- just type the terms you want to find into your query, and search will do its best to find matches for those terms. For example, he.search('json') will return all documents that mention json, whether in the key, body of text, or metadata.

Filtering based on metadata is a powerful way to narrow your query. You can currently filter based on exact matches for specific fields in your documents. The syntax is $FIELD:"$VALUE". For example, if you want all the versions of the key example/foo.json, you could he.search('key:"example/foo.json"'). To use nested fields, just put dots between the names of the nested fields. For example, to query documents that have a user-defined metadata property called foo, and a value of 2, use the following query: he.search('user_meta.foo:2') The metadata you can query on are listed below.

The metadata are laid out as follows:

key: string
user_meta: object
type: Create | Delete
version_id: string (S3 version ID)
target: string (file extension of object)
comment: string
updated: date
size: number (file size in bytes)
There are other undocumented properties on documents. Please don't depend on their contents, they may change at any time.

-->

To modify which file types are searchable, populate a `.quilt/config.json` file in your S3 bucket. Note that this file does not exist by default. The contents of the file shoud be something like this:

```json
{
  "ipynb": true,
  "md": true
}
```

By default search covers both plaintext and metadata
(metadata are created via the `meta=` keyword in `put` or `put_file`).
To search metadata only, enter a string of the form `METADATA_KEY:"VALUE"`.

T4 automatically populates the following metadata: 
* `key` - the S3 path
* `type` - serialization format
* `version_id` - the object version
* `target` - deserialization format
* `size` - bytes
* `updated` - date

## Known issues

* To annotate objects with searchable metadata, you must use the `put` API
* The tilde (`~`), forward slash (`/`), back slash, and angle bracket (`{`, `}`, `(`, `)`, `[`, `]`) characters will cause search to fail. If your search string includes these characters, be sure to quote your input. E.g. search for `"~aleksey"`, not `~aleksey`.
* The tilde character (`~`) is known to cause issues when used with `get_file`. For now avoid using relative paths (like `~/Desktop`). Use absolute paths (like `/Users/alex/Desktop`) instead.
* Plaintext indexing and search does not require the `put` API, but the index
will only contain *newly written objects* with the appropriate file extensions
(*newly written* = created after T4's lambda functions have been attached to your bucket)
* At present, due to limitations with ElasticSearch,
we do not recommend plaintext indexing for files that are over 10 MB in size

## Known issues

* To annotate objects with searchable metadata, you must use the `put` API.
* Only objects placed into an S3 bucket via the T4 API are searchable. More specifically, the search index will only contain objects with the appropriate file extensions created *after* the T4 lambda functions have been attached to the bucket.
* Due to limitations with ElasticSearch indexing, we do not recommend including indexing files that are over 10 MB in size.
* The tilde (`~`), forward slash (`/`), back slash, and angle bracket (`{`, `}`, `(`, `)`, `[`, `]`) characters will cause search to fail. If your search string includes these characters, be sure to quote your input. E.g. search for `"~aleksey"`, not `~aleksey`.
* The tilde character (`~`) is known to cause issues when used with `get_file`. For now avoid using relative paths (like `~/Desktop`). Use absolute paths (like `/Users/alex/Desktop`) instead.
* In order to use the entire T4 API, you need sufficient permissions for the underlying S3 bucket. Something like the following:

    ```
    s3:ListBucket
    s3:PutObject
    s3:GetObject
    s3:GetObjectVersion
<<<<<<< HEAD
    ```
=======
    ```
>>>>>>> 07c63e27
<|MERGE_RESOLUTION|>--- conflicted
+++ resolved
@@ -2,11 +2,7 @@
 
 ## Installation
 
-<<<<<<< HEAD
 Ensure that you have Python 3.6, and the [AWS CLI](https://aws.amazon.com/cli/) (`pip install aws-cli`).
-=======
-Make sure that you have Python 3.6 or higher, and have the [AWS CLI](https://aws.amazon.com/cli/) command line tool (via `pip install aws-cli`).
->>>>>>> 07c63e27
 
 If this is your first time using AWS, run the following to store the IAM credentials you wish to use with T4:
 ```
@@ -29,11 +25,8 @@
 
 ![](./notebooks/helium-api.png)
 
-<<<<<<< HEAD
+
 #### `helium.get(src [, snapshot=None | version=None])`
-=======
-#### `helium.get(src, snapshot=None, version=None)`
->>>>>>> 07c63e27
 Retrieves `src` object from T4 and loads it into memory. Returns a `(data, metadata)` tuple.
 
 Does not work on all objects. For a list of supported objects, see [Serialization](#serialization).
@@ -76,7 +69,6 @@
 Creates a snapshot of the T4 object at `path` with commit message `message`.
 
 #### `helium.list_snapshots(bucket, contains=None)`
-<<<<<<< HEAD
 List all snapshots in `bucket`. `contains=` is an optional parameter that limits
 the results to snapshots that contain the specified prefix.
 
@@ -95,19 +87,6 @@
 `src` is the hash of the source snapshot, and `dest` is the hash of the destination snapshot.
 If `dest` contains file that `src` does not, that fill will appear as an Add.
 (If you were to swap the order of the parameters, the same file would appear as Delete.)
-=======
-Lists all snapshots in a T4 `bucket`. Output consists of path, hash, timestamp, and message. `contains` is an optional parameter that limits the results to only snapshots that contain the specified prefix.
-
-#### `helium.diff(bucket, srchash, desthash)`
-Lists differences between two objects in a `bucket`: one object with snapshot `srchash` , and one object with snapshot `desthash`.
-
-The `bucket` may not contain a terminating `/` (temporary limitation).
-
-If the `srchash` and `desthash` are snapshots of the same object, this is effectively a piece of a particular object's history.
-
-If the `srchash` and `desthash` are snapshots of different objects, this is effectively the difference between two snapshots.
->>>>>>> 07c63e27
-
 
 ### Configuration
 
@@ -133,15 +112,11 @@
 
 #### `helium.ls(path)`
 
-<<<<<<< HEAD
 Lists the contents of a path in a T4 bucket.
 <!-- TODO: for all return values, show output instead of describing it -->
 Returns a tuple whose first item is a list of sub-paths,
 and whose second item is metadata about the first item.
 Each version of an object in S3 gets its own entry in the list.
-=======
-Enumerates the contents of a path in a T4 instance. This function returns a tuple whose first value is a list of sub-paths, and whose second value is a list of metadata statements about the file. Each version of an object in S3 gets its own entry in the list.
->>>>>>> 07c63e27
 
 ## User guide
 
@@ -237,17 +212,9 @@
 ```
 
 Use `helium.ls()`, or the web catalog, to display object versions.
-<<<<<<< HEAD
-
 
 ### Snapshots
 
-=======
-
-
-### Snapshots
-
->>>>>>> 07c63e27
 **Snapshots** are user-created and may apply to zero or more objects. As a
 general rule, snapshots apply to entire folders or *paths* in S3.
 
@@ -277,32 +244,18 @@
 ```
 
 #### Short hashes
-<<<<<<< HEAD
 
 T4 identifies snapshots by their SHA-256 digest. When referring to snapshots
 through the API, you may use *short hashes*. Short hashes contain the first
 few characters of the digest. In practice, six characters are sufficient to
 specify a unique snapshot. 
 
-=======
-
-A full-length snapshot hash is a SHA-256 digest with 64 characters. You may identify snapshots with *short hashes*.
-Short hashes contain the first few characters of the digest.
-In practice, six characters are sufficient to identify a unique
-snapshot.
-
->>>>>>> 07c63e27
+
 ### Serialization
 
 #### Built-ins
 
-<<<<<<< HEAD
 `put()` transparently serializes Python objects, and `get()` transparently de-serializes Python objects according the following table:
-=======
-When you `put` a Python object in T4, the object is transparently serialized
-before it gets written. T4 automatically de/serializes the following objects:
->>>>>>> 07c63e27
-
 
 | Python Type | Serialization format |
 | ------- | ------ |
@@ -312,7 +265,7 @@
 | `numpy.ndarray` | .np |
 | `dict` | JSON | 
 
-<<<<<<< HEAD
+
 #### No `pickle`?
 
 Since Python's `pickle` module is [slow and insecure](https://www.benfrederickson.com/dont-pickle-your-data/),
@@ -326,17 +279,6 @@
 you can do one of the following:
 * `he.put(my_serializer.dumps(obj), "path/to/my/file.ext")`
 * Serialize the object to disk, then call `put_file()`
-=======
-> A common choice for serialization is Python's `pickle` module.
-Unfortunately, `pickle` is [slow and insecure](https://www.benfrederickson.com/dont-pickle-your-data/).
-
-####  Custom serializers
-
-To use a serialization format not in the built-ins, like `pickle`, you can do
-one of the following:
-* `he.put(my_serializer.dumps(obj), "path/to/my/file.ext")`
-* Write it to disk, then move it to S3 with `put_file`
->>>>>>> 07c63e27
 
 ### Metadata and search
 
@@ -399,20 +341,10 @@
 
 * To annotate objects with searchable metadata, you must use the `put` API
 * The tilde (`~`), forward slash (`/`), back slash, and angle bracket (`{`, `}`, `(`, `)`, `[`, `]`) characters will cause search to fail. If your search string includes these characters, be sure to quote your input. E.g. search for `"~aleksey"`, not `~aleksey`.
-* The tilde character (`~`) is known to cause issues when used with `get_file`. For now avoid using relative paths (like `~/Desktop`). Use absolute paths (like `/Users/alex/Desktop`) instead.
-* Plaintext indexing and search does not require the `put` API, but the index
-will only contain *newly written objects* with the appropriate file extensions
+* A tilde character (`~`) in an S3 path may cause issues with your operating system and `get_file()`. For local files, use absolute paths (like `/Users/alex/Desktop`) instead.
+* The T4 full-text search index only contains *newly written objects* with the appropriate file extensions
 (*newly written* = created after T4's lambda functions have been attached to your bucket)
-* At present, due to limitations with ElasticSearch,
-we do not recommend plaintext indexing for files that are over 10 MB in size
-
-## Known issues
-
-* To annotate objects with searchable metadata, you must use the `put` API.
-* Only objects placed into an S3 bucket via the T4 API are searchable. More specifically, the search index will only contain objects with the appropriate file extensions created *after* the T4 lambda functions have been attached to the bucket.
-* Due to limitations with ElasticSearch indexing, we do not recommend including indexing files that are over 10 MB in size.
-* The tilde (`~`), forward slash (`/`), back slash, and angle bracket (`{`, `}`, `(`, `)`, `[`, `]`) characters will cause search to fail. If your search string includes these characters, be sure to quote your input. E.g. search for `"~aleksey"`, not `~aleksey`.
-* The tilde character (`~`) is known to cause issues when used with `get_file`. For now avoid using relative paths (like `~/Desktop`). Use absolute paths (like `/Users/alex/Desktop`) instead.
+* At present, due to limitations with ElasticSearch, we do not recommend plaintext indexing for files that are over 10 MB in size
 * In order to use the entire T4 API, you need sufficient permissions for the underlying S3 bucket. Something like the following:
 
     ```
@@ -420,8 +352,4 @@
     s3:PutObject
     s3:GetObject
     s3:GetObjectVersion
-<<<<<<< HEAD
-    ```
-=======
-    ```
->>>>>>> 07c63e27
+    ```