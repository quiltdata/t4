This file documents the T4 Python API, `helium`. `helium` allows you to interact with your T4 instance in Python.

## Installation

Make sure that you have Python 3.6 or higher, and have the [AWS CLI](https://aws.amazon.com/cli/) command line tool (via `pip install aws-cli`).

If this is your first time using AWS, run the following to store the IAM credentials you wish to use with T4:
```
$ aws configure
```

If you already have AWS credentials set up, you may want to initialize your credentials in a Quilt-specific [profile](https://docs.aws.amazon.com/cli/latest/userguide/cli-multiple-profiles.html).

Once this is done, install T4 with `pip`:

```
$ pip install git+https://github.com/quiltdata/t4.git#subdirectory=ocean
```

## API reference

Note the format for an S3 path is `BUCKET_NAME/path/to/file/or/dir/`.

### Reading and writing data

![](./notebooks/helium-api.png)

#### `helium.get(src, snapshot=None, version=None)`
Retrieves `src` object from T4 and loads it into memory. Returns a `(data, metadata)` tuple.

Does not work on all objects. For a list of supported objects, see [Serialization](#serialization).

Pass a snapshot hash to the optional `snapshot` parameter to retrieve the state of an S3 object at a given snapshot. Pass a version hash to the optional `version` parameter to retrieve the state of an S3 object at a given version. Only one or none of these two parameters may be specified at a time.

#### `helium.put(obj, dest, meta=dict())`
Writes in-memory object `src` to the `dest` object in T4. Does not work on all objects. For a list of supported objects, see [Serialization](#serialization).

You may specify metadata for the object by pass a dictionary of key-value pairs to the `meta` parameter. For more on metadata, see [Metadata and search](#metadata-and-search).

#### `helium.get_file(src, dest, snapshot=None, version=None)`
Retrieves `src` object from T4, and writes to to the `dest` file on your local disk.

The `snapshot` and `version` optional parameters operate the same as in `helium.get`.

#### `helium.put_file(src, dest, meta=dict())`
Writes local file `src` to the `dest` object in T4.

As with `helium.put`, you may specify metadata for the object by pass a dictionary of key-value pairs to the `meta` parameter. For more on metadata, see [Metadata and search](#metadata-and-search).

#### `helium.delete(path)`
Deletes the object at `path`.

### Snapshots and history

#### `helium.snapshot(path, message)`
Creates a snapshot of the T4 object at `path` with commit message `message`.

#### `helium.list_snapshots(bucket, contains=None)`
<<<<<<< HEAD
Lists all snapshots in a T4 bucket. Output consists of path, hash, timestamp, and message. `contains` is an optional parameter that limits the results to only snapshots that contain the specified prefix.
=======
Lists all snapshots in a T4 `bucket`. Output consists of path, hash, timestamp, and message. `contains` is an optional parameter that limits the results to only snapshots that contain the specified prefix.
>>>>>>> 32440cc5

#### `helium.diff(bucket, srchash, desthash)`
Lists differences between two objects in a `bucket`: one object with snapshot `srchash` , and one object with snapshot `desthash`.

The `bucket` may not contain a terminating `/` (temporary limitation).

If the `srchash` and `desthash` are snapshots of the same object, this is effectively a piece of a particular object's history.

If the `srchash` and `desthash` are snapshots of different objects, this is effectively the difference between two snapshots.

Either of `srchash` or `desthash` may have the value `"latest"`. In this case, the `srchash` or `desthash` wil be compared against the *current* T4 object. This will include changes which have not yet been snapshotted.

### Configuration

#### `helium.config()`
Returns an `ordereddict` with the current T4 client configuration details. Configuration is saved to disk.

#### `helium.config(KEY=VALUE [KEY2=VALUE2...])`
Manually sets a specific configuration option.

#### `helium.config(URL)`
Set a configuration option from the URL of a T4 instance.

### Navigation

#### `helium.search(key)`
Searches a T4 instance for `key`. Returns a list of search results. Note that in order for the `search` command to work, you must first connect to your bucket using `helium.config`.

Note that `search` currently automatically adds the `BUCKET_NAME` to any paths you pass to it.

#### `helium.ls(path)`

Enumerates the contents of a path in a T4 instance. This function returns a tuple whose first value is a list of sub-paths, and whose second value is a list of metadata statements about the file. Each version of an object in S3 gets its own entry in the list.

## User guide

### Working with memory

You can commit a Python object to T4 using the `put` command:

```python
# Generate example data
import pandas as pd
import numpy as np
df = pd.DataFrame(np.random.random((1000, 10)))

# Put it
import helium as he
he.put(df, "bucket-name/my-frame.parquet")
```

This will put the `pandas` `DataFrame` created in this example to the top level of the T4 bucket. Note the use of the `parquet` file extension; this is merely for convenience when browsing the bucket, and you may omit a file extension if you so desire.

To put to a sub-folder within the bucket, just include the requisite file path:

```python
he.put(df, "bucket-name/foo/bar/my-frame.parquet")
```

If you put to a folder that doesnt exist yet, `helium` will create that folder for you. If you put another object to the same path, that object will overwrite it; the old object is retained as an older version of the same object.

T4 handles serializing in-memory objects for you. For example, this `DataFrame` will be stored as a `parquet` file, [which serializes and deserializes faster than alternative formats](https://medium.com/@robnewman/e8dbdfb21394). To learn more about T4 serialization, as well as which Python objects are currently supported by T4, skip forward to the section on [Serialization](#serialization).

To read that file back out of T4, use the `get` command:

```python
df, meta = he.get("bucket-name/my-frame.parquet")
```

Notice that `get` returns a tuple of values. The first entry is the data that you put in. The second entry is the metadata associated with the object. If no metadata exists, this value will be `None`.

To learn more about metadata, skip forward to the section on [Metadata and querying](#metadata-and-querying).

### Working with files

The commands for moving files and from T4 are very similar to the ones for moving objects in memory.

To put a file to a T4 object, use the `put_file` command:

```python
# Generate example data
import pandas as pd
import numpy as np
df = pd.DataFrame(np.random.random((1000, 10)))
df.to_csv("my-frame.csv")

# Put it
he.put_file("my-frame.csv", "bucket-name/my-frame.csv")
```

This will populate a CSV file in T4. T4 supports files in any format, and up to 5 TB in size.

Similarly, to get a T4 object back, use the `get_file` command:

```python
df, meta = he.get_file("bucket-name/my-frame.csv", "my-frame.csv")
```

This will download a `my-frame.csv` to your local disk.

Just like `he.get` , this will result in a tuple whose first element is the data and the second, the metadata. If no metadata is present, `None` will be returned.


### Deleting files

To delete a file that's already been committed to T4, use the `delete` command:

```python
he.delete("bucket-name/my-frame.csv")
```

### Versions

In S3 buckets with object versioning enabled, object **versions** are automatic applied to every object in the bucket.

You can access a specific version of an S3 object using the `version` keyword parameter in `get` or `get_file`:

```python
he.get("bucket-name/my-frame.csv", version="some_hash_here")
```

Use `helium.ls()`, or the web catalog, to display object versions.


### Snapshots

**Snapshots** are user-created and may apply to zero or more objects. As a
general rule, snapshots apply to entire folders or *paths* in S3.

A snapshot captures the state of an S3 bucket at a particular point in time.
A snapshot contains a *prefix* under which all of the child object versions
are recorded in your bucket's `.quilt/` directory.

Snapshots are *immutable*. Their contents can never change
(until and unless the underlying data or metadata are deleted). Together with versions, which are similarly immutable, snapshots are the building blocks of reproducible data pipelines.

To create a snapshot use the `snapshot` command:

```python
he.snapshot("bucket-name", comment="Initial snapshot.")
```

You may snapshot individual files, folders containing files, or even entire buckets (as in the example above). To list snapshots of an S3 key, use the `list_snapshots` command:

```python
he.list_snapshots("bucket-name")
```

The `get` and `get_file` commands default to returning the current state of an S3 key. To return an S3 key as of a particular snapshot, pass the snapshot hash to the `snapshot` parameter:

```python
he.get("bucket-name/my-frame.csv", snapshot="some_hash_here")
```

#### Short hashes

A full-length snapshot hash is a SHA-256 digest with 64 characters. You may identify snapshots with *short hashes*.
Short hashes contain the first few characters of the digest.
In practice, six characters are sufficient to identify a unique
snapshot.

### Serialization

#### Built-ins

When you `put` a Python object in T4, the object is transparently serialized
before it gets written. T4 automatically de/serializes the following objects:


| Python Type | Serialization format |
| ------- | ------ |
| `b"string"` | bytes on disk |
| `"string"` | UTF-8 encoded string |
| `pandas.DataFrame` | Parquet |
| `numpy.ndarray` | .np |
| `dict` | JSON | 

> A common choice for serialization is Python's `pickle` module.
Unfortunately, `pickle` is [slow and insecure](https://www.benfrederickson.com/dont-pickle-your-data/).

####  Custom serializers

To use a serialization format not in the built-ins, like `pickle`, you can do
one of the following:
* `he.put(my_serializer.dumps(obj), "path/to/my/file.ext")`
* Write it to disk, then move it to S3 with `put_file`

### Metadata and search

When you `put` or `put_file` you may optionally pass a dictionary to a `meta` keyword parameter. This metadata is stored alongside your data in the resulting S3 Object.

T4 supports full-text search on a subset of the objects in your S3 bucket (using AWS's [Elasticsearch Service](https://aws.amazon.com/elasticsearch-service/)). Currently Markdown files ending in `md` and Jupyter notebooks ending in `ipynb` are searchable. 

You may search objects in one of two ways. The first way is to go to the T4 Navigator homepage online and use the search bar there. The second way is to use the [`helium.search`](#`helium.search()`) command.

<!-- 

Searching for plaintext is simplest -- just type the terms you want to find into your query, and search will do its best to find matches for those terms. For example, he.search('json') will return all documents that mention json, whether in the key, body of text, or metadata.

Filtering based on metadata is a powerful way to narrow your query. You can currently filter based on exact matches for specific fields in your documents. The syntax is $FIELD:"$VALUE". For example, if you want all the versions of the key example/foo.json, you could he.search('key:"example/foo.json"'). To use nested fields, just put dots between the names of the nested fields. For example, to query documents that have a user-defined metadata property called foo, and a value of 2, use the following query: he.search('user_meta.foo:2') The metadata you can query on are listed below.

The metadata are laid out as follows:

key: string
user_meta: object
type: Create | Delete
version_id: string (S3 version ID)
target: string (file extension of object)
comment: string
updated: date
size: number (file size in bytes)
There are other undocumented properties on documents. Please don't depend on their contents, they may change at any time.

-->

To modify which file types are searchable, populate a `.quilt/config.json` file in your S3 bucket. Note that this file does not exist by default. The contents of the file shoud be something like this:

```json
{
  "ipynb": true,
  "md": true
}
```

Full-text search will include user-defined metadata (metadata created via the `meta` parameter in `put` or `put_file`) matches in the results. To search user-defined metadata only, enter a string of the form `user_meta.field:"value"` into the search field, replacing `field` with the name of the field of interest and `value` with its (quoted) value.

<<<<<<< HEAD
* To annotate objects with searchable metadata, you must use the `put` API
* The tilde (`~`), forward slash (`/`), back slash, and angle bracket (`{`, `}`, `(`, `)`, `[`, `]`) characters will cause search to fail. If your search string includes these characters, be sure to quote your input. E.g. search for `"~aleksey"`, not `~aleksey`.
* The tilde character (`~`) is known to cause issues when used with `get_file`. For now avoid using relative paths (like `~/Desktop`). Use absolute paths (like `/Users/alex/Desktop`) instead.
* Plaintext indexing and search does not require the `put` API, but the index
will only contain *newly written objects* with the appropriate file extensions
(*newly written* = created after T4's lambda functions have been attached to your bucket)
* At present, due to limitations with ElasticSearch,
we do not recommend plaintext indexing for files that are over 10 MB in size
=======
There are also some automatic metadata fields that are populated whenever an object is created in T4. You can search via `key`, `type`, `version_id`, `target`, `size`, and `updated` by entering a string of the form `field:"value"` into search.

## Known issues

* To annotate objects with searchable metadata, you must use the `put` API.
* Only objects placed into an S3 bucket via the T4 API are searchable. More specifically, the search index will only contain objects with the appropriate file extensions created *after* the T4 lambda functions have been attached to the bucket.
* Due to limitations with ElasticSearch indexing, we do not recommend including indexing files that are over 10 MB in size.
* The tilde (`~`), forward slash (`/`), back slash, and angle bracket (`{`, `}`, `(`, `)`, `[`, `]`) characters will cause search to fail. If your search string includes these characters, be sure to quote your input. E.g. search for `"~aleksey"`, not `~aleksey`.
* The tilde character (`~`) is known to cause issues when used with `get_file`. For now avoid using relative paths (like `~/Desktop`). Use absolute paths (like `/Users/alex/Desktop`) instead.
>>>>>>> 32440cc5
* In order to use the entire T4 API, you need sufficient permissions for the underlying S3 bucket. Something like the following:

    ```
    s3:ListBucket
    s3:PutObject
    s3:GetObject
    s3:GetObjectVersion
    ```

* To search metadata only (to the exclusion of plaintext search),
use a search a string of the form `user_meta.FIELD:"VALUE"`.<|MERGE_RESOLUTION|>--- conflicted
+++ resolved
@@ -56,11 +56,7 @@
 Creates a snapshot of the T4 object at `path` with commit message `message`.
 
 #### `helium.list_snapshots(bucket, contains=None)`
-<<<<<<< HEAD
-Lists all snapshots in a T4 bucket. Output consists of path, hash, timestamp, and message. `contains` is an optional parameter that limits the results to only snapshots that contain the specified prefix.
-=======
 Lists all snapshots in a T4 `bucket`. Output consists of path, hash, timestamp, and message. `contains` is an optional parameter that limits the results to only snapshots that contain the specified prefix.
->>>>>>> 32440cc5
 
 #### `helium.diff(bucket, srchash, desthash)`
 Lists differences between two objects in a `bucket`: one object with snapshot `srchash` , and one object with snapshot `desthash`.
@@ -285,9 +281,20 @@
 }
 ```
 
-Full-text search will include user-defined metadata (metadata created via the `meta` parameter in `put` or `put_file`) matches in the results. To search user-defined metadata only, enter a string of the form `user_meta.field:"value"` into the search field, replacing `field` with the name of the field of interest and `value` with its (quoted) value.
-
-<<<<<<< HEAD
+By default search covers both plaintext and metadata
+(metadata are created via the `meta=` keyword in `put` or `put_file`).
+To search metadata only, enter a string of the form `METADATA_KEY:"VALUE"`.
+
+T4 automatically populates the following metadata: 
+* `key` - the S3 path
+* `type` - serialization format
+* `version_id` - the object version
+* `target` - deserialization format
+* `size` - bytes
+* `updated` - date
+
+## Known issues
+
 * To annotate objects with searchable metadata, you must use the `put` API
 * The tilde (`~`), forward slash (`/`), back slash, and angle bracket (`{`, `}`, `(`, `)`, `[`, `]`) characters will cause search to fail. If your search string includes these characters, be sure to quote your input. E.g. search for `"~aleksey"`, not `~aleksey`.
 * The tilde character (`~`) is known to cause issues when used with `get_file`. For now avoid using relative paths (like `~/Desktop`). Use absolute paths (like `/Users/alex/Desktop`) instead.
@@ -296,8 +303,6 @@
 (*newly written* = created after T4's lambda functions have been attached to your bucket)
 * At present, due to limitations with ElasticSearch,
 we do not recommend plaintext indexing for files that are over 10 MB in size
-=======
-There are also some automatic metadata fields that are populated whenever an object is created in T4. You can search via `key`, `type`, `version_id`, `target`, `size`, and `updated` by entering a string of the form `field:"value"` into search.
 
 ## Known issues
 
@@ -306,7 +311,6 @@
 * Due to limitations with ElasticSearch indexing, we do not recommend including indexing files that are over 10 MB in size.
 * The tilde (`~`), forward slash (`/`), back slash, and angle bracket (`{`, `}`, `(`, `)`, `[`, `]`) characters will cause search to fail. If your search string includes these characters, be sure to quote your input. E.g. search for `"~aleksey"`, not `~aleksey`.
 * The tilde character (`~`) is known to cause issues when used with `get_file`. For now avoid using relative paths (like `~/Desktop`). Use absolute paths (like `/Users/alex/Desktop`) instead.
->>>>>>> 32440cc5
 * In order to use the entire T4 API, you need sufficient permissions for the underlying S3 bucket. Something like the following:
 
     ```
@@ -315,6 +319,3 @@
     s3:GetObject
     s3:GetObjectVersion
     ```
-
-* To search metadata only (to the exclusion of plaintext search),
-use a search a string of the form `user_meta.FIELD:"VALUE"`.